# This files manage third party libraries required by GUDHI

find_package(Boost 1.56.0 QUIET OPTIONAL_COMPONENTS filesystem unit_test_framework program_options)

# Boost_FOUND is not reliable
if(NOT Boost_VERSION)
  message(FATAL_ERROR "NOTICE: This program requires Boost and will not be compiled.")
endif(NOT Boost_VERSION)
INCLUDE_DIRECTORIES(${Boost_INCLUDE_DIRS})
message(STATUS "boost include dirs:" ${Boost_INCLUDE_DIRS})
message(STATUS "boost library dirs:" ${Boost_LIBRARY_DIRS})

find_package(GMP)
if(GMP_FOUND)
  INCLUDE_DIRECTORIES(${GMP_INCLUDE_DIR})
  find_package(GMPXX)
  if(GMPXX_FOUND)
    INCLUDE_DIRECTORIES(${GMPXX_INCLUDE_DIR})
  endif()
endif()

# In CMakeLists.txt, when include(${CGAL_USE_FILE}), CMAKE_CXX_FLAGS are overwritten.
# cf. http://doc.cgal.org/latest/Manual/installation.html#title40
# A workaround is to include(${CGAL_USE_FILE}) before adding "-std=c++11".
# A fix would be to use https://cmake.org/cmake/help/v3.1/prop_gbl/CMAKE_CXX_KNOWN_FEATURES.html
# or even better https://cmake.org/cmake/help/v3.1/variable/CMAKE_CXX_STANDARD.html
# but it implies to use cmake version 3.1 at least.
find_package(CGAL QUIET)

# Only CGAL versions > 4.11 supports what Gudhi uses from CGAL
if (CGAL_FOUND AND CGAL_VERSION VERSION_LESS 4.11.0)
  message("++ CGAL version ${CGAL_VERSION} is considered too old to be used by Gudhi.")
  unset(CGAL_FOUND)
  unset(CGAL_VERSION)
endif()

if(CGAL_FOUND)
  message(STATUS "CGAL version: ${CGAL_VERSION}.")
  include( ${CGAL_USE_FILE} )
endif()

# For those who dislike bundled dependencies, this indicates where to find a preinstalled Hera.
set(HERA_WASSERSTEIN_INTERNAL_INCLUDE_DIR ${CMAKE_SOURCE_DIR}/ext/hera/wasserstein/include)
set(HERA_WASSERSTEIN_INCLUDE_DIR ${HERA_WASSERSTEIN_INTERNAL_INCLUDE_DIR} CACHE PATH "Directory where one can find Hera's wasserstein.h")
set(HERA_BOTTLENECK_INTERNAL_INCLUDE_DIR ${CMAKE_SOURCE_DIR}/ext/hera/bottleneck/include)
set(HERA_BOTTLENECK_INCLUDE_DIR ${HERA_BOTTLENECK_INTERNAL_INCLUDE_DIR} CACHE PATH "Directory where one can find Hera's bottleneck.h")

option(WITH_GUDHI_USE_TBB "Build with Intel TBB parallelization" ON)

# Find TBB package for parallel sort - not mandatory, just optional.
if(WITH_GUDHI_USE_TBB)
  set(TBB_FIND_QUIETLY ON)
  find_package(TBB)
  if (TBB_FOUND)
    include(${TBB_USE_FILE})
    message("TBB found in ${TBB_LIBRARY_DIRS}")
    add_definitions(-DGUDHI_USE_TBB)
  endif()
endif(WITH_GUDHI_USE_TBB)

set(CGAL_WITH_EIGEN3_VERSION 0.0.0)
find_package(Eigen3 3.1.0)
if (EIGEN3_FOUND)
  include( ${EIGEN3_USE_FILE} )
  set(CGAL_WITH_EIGEN3_VERSION ${CGAL_VERSION})
endif (EIGEN3_FOUND)

# Required programs for unitary tests purpose
FIND_PROGRAM( GCOVR_PATH gcovr )
if (GCOVR_PATH)
  message("gcovr found in ${GCOVR_PATH}")
endif()
FIND_PROGRAM( GPROF_PATH gprof )
if (GPROF_PATH)
  message("gprof found in ${GPROF_PATH}")
endif()
FIND_PROGRAM( DIFF_PATH diff )
if (DIFF_PATH)
  message("diff found in ${DIFF_PATH}")
endif()
FIND_PROGRAM( GNUPLOT_PATH gnuplot )
if (GNUPLOT_PATH)
  message("gnuplot found in ${GNUPLOT_PATH}")
endif()

# BOOST ISSUE result_of vs C++11
add_definitions(-DBOOST_RESULT_OF_USE_DECLTYPE)
# BOOST ISSUE with Libraries name resolution under Windows
add_definitions(-DBOOST_ALL_NO_LIB)
# problem with Visual Studio link on Boost program_options
add_definitions( -DBOOST_ALL_DYN_LINK )
# problem on Mac with boost_system and boost_thread
add_definitions( -DBOOST_SYSTEM_NO_DEPRECATED )

<<<<<<< HEAD
# Find the correct Python interpreter.
# Can be set with -DPYTHON_EXECUTABLE=/usr/bin/python3 or -DPython_ADDITIONAL_VERSIONS=3 for instance.
find_package( PythonInterp )

# find_python_module tries to import module in Python interpreter and to retrieve its version number
# returns ${PYTHON_MODULE_NAME_UP}_VERSION and ${PYTHON_MODULE_NAME_UP}_FOUND
function( find_python_module PYTHON_MODULE_NAME )
  string(TOUPPER ${PYTHON_MODULE_NAME} PYTHON_MODULE_NAME_UP)
  execute_process(
          COMMAND ${PYTHON_EXECUTABLE}  -c "import ${PYTHON_MODULE_NAME}; print(${PYTHON_MODULE_NAME}.__version__)"
          RESULT_VARIABLE PYTHON_MODULE_RESULT
          OUTPUT_VARIABLE PYTHON_MODULE_VERSION
          ERROR_VARIABLE PYTHON_MODULE_ERROR)
  if(PYTHON_MODULE_RESULT EQUAL 0)
    # Remove all carriage returns as it can be multiline
    string(REGEX REPLACE "\n" " " PYTHON_MODULE_VERSION "${PYTHON_MODULE_VERSION}")
    message ("++ Python module ${PYTHON_MODULE_NAME} - Version ${PYTHON_MODULE_VERSION} found")

    set(${PYTHON_MODULE_NAME_UP}_VERSION ${PYTHON_MODULE_VERSION} PARENT_SCOPE)
    set(${PYTHON_MODULE_NAME_UP}_FOUND TRUE PARENT_SCOPE)
  else()
    message ("PYTHON_MODULE_NAME = ${PYTHON_MODULE_NAME}
     - PYTHON_MODULE_RESULT = ${PYTHON_MODULE_RESULT}
     - PYTHON_MODULE_VERSION = ${PYTHON_MODULE_VERSION}
     - PYTHON_MODULE_ERROR = ${PYTHON_MODULE_ERROR}")
    unset(${PYTHON_MODULE_NAME_UP}_VERSION PARENT_SCOPE)
    set(${PYTHON_MODULE_NAME_UP}_FOUND FALSE PARENT_SCOPE)
=======
message(STATUS "boost include dirs:" ${Boost_INCLUDE_DIRS})
message(STATUS "boost library dirs:" ${Boost_LIBRARY_DIRS})

if (WITH_GUDHI_PYTHON)
  # Find the correct Python interpreter.
  # Can be set with -DPYTHON_EXECUTABLE=/usr/bin/python3 or -DPython_ADDITIONAL_VERSIONS=3 for instance.
  find_package( PythonInterp )
  
  # find_python_module tries to import module in Python interpreter and to retrieve its version number
  # returns ${PYTHON_MODULE_NAME_UP}_VERSION and ${PYTHON_MODULE_NAME_UP}_FOUND
  function( find_python_module PYTHON_MODULE_NAME )
    string(TOUPPER ${PYTHON_MODULE_NAME} PYTHON_MODULE_NAME_UP)
    execute_process(
            COMMAND ${PYTHON_EXECUTABLE}  -c "import ${PYTHON_MODULE_NAME}; print(${PYTHON_MODULE_NAME}.__version__)"
            RESULT_VARIABLE PYTHON_MODULE_RESULT
            OUTPUT_VARIABLE PYTHON_MODULE_VERSION
            ERROR_VARIABLE PYTHON_MODULE_ERROR)
    if(PYTHON_MODULE_RESULT EQUAL 0)
      # Remove all carriage returns as it can be multiline
      string(REGEX REPLACE "\n" " " PYTHON_MODULE_VERSION "${PYTHON_MODULE_VERSION}")
      message ("++ Python module ${PYTHON_MODULE_NAME} - Version ${PYTHON_MODULE_VERSION} found")
  
      set(${PYTHON_MODULE_NAME_UP}_VERSION ${PYTHON_MODULE_VERSION} PARENT_SCOPE)
      set(${PYTHON_MODULE_NAME_UP}_FOUND TRUE PARENT_SCOPE)
    else()
      message ("PYTHON_MODULE_NAME = ${PYTHON_MODULE_NAME}
       - PYTHON_MODULE_RESULT = ${PYTHON_MODULE_RESULT}
       - PYTHON_MODULE_VERSION = ${PYTHON_MODULE_VERSION}
       - PYTHON_MODULE_ERROR = ${PYTHON_MODULE_ERROR}")
      unset(${PYTHON_MODULE_NAME_UP}_VERSION PARENT_SCOPE)
      set(${PYTHON_MODULE_NAME_UP}_FOUND FALSE PARENT_SCOPE)
    endif()
  endfunction( find_python_module )

  # For modules that do not define module.__version__
  function( find_python_module_no_version PYTHON_MODULE_NAME )
    string(TOUPPER ${PYTHON_MODULE_NAME} PYTHON_MODULE_NAME_UP)
    execute_process(
            COMMAND ${PYTHON_EXECUTABLE}  -c "import ${PYTHON_MODULE_NAME}"
            RESULT_VARIABLE PYTHON_MODULE_RESULT
            ERROR_VARIABLE PYTHON_MODULE_ERROR)
    if(PYTHON_MODULE_RESULT EQUAL 0)
      # Remove carriage return
      message ("++ Python module ${PYTHON_MODULE_NAME} found")
      set(${PYTHON_MODULE_NAME_UP}_FOUND TRUE PARENT_SCOPE)
    else()
      message ("PYTHON_MODULE_NAME = ${PYTHON_MODULE_NAME}
       - PYTHON_MODULE_RESULT = ${PYTHON_MODULE_RESULT}
       - PYTHON_MODULE_ERROR = ${PYTHON_MODULE_ERROR}")
      set(${PYTHON_MODULE_NAME_UP}_FOUND FALSE PARENT_SCOPE)
    endif()
  endfunction( find_python_module_no_version )
  
  if( PYTHONINTERP_FOUND )
    find_python_module("cython")
    find_python_module("pytest")
    find_python_module("matplotlib")
    find_python_module("numpy")
    find_python_module("scipy")
    find_python_module("sphinx")
    find_python_module("sklearn")
    find_python_module("ot")
    find_python_module("pybind11")
    find_python_module("torch")
    find_python_module("pykeops")
    find_python_module("eagerpy")
    find_python_module_no_version("hnswlib")
    find_python_module("tensorflow")
    find_python_module("sphinx_paramlinks")
    find_python_module_no_version("python_docs_theme")
>>>>>>> 4d27d023
  endif()
  
  if(NOT GUDHI_PYTHON_PATH)
    message(FATAL_ERROR "ERROR: GUDHI_PYTHON_PATH is not valid.")
  endif(NOT GUDHI_PYTHON_PATH)
  
  option(WITH_GUDHI_PYTHON_RUNTIME_LIBRARY_DIRS "Build with setting runtime_library_dirs. Usefull when setting rpath is not allowed" ON)
  
  if(PYTHONINTERP_FOUND AND CYTHON_FOUND)
    if(SPHINX_FOUND)
      # Documentation generation is available through sphinx
      find_program( SPHINX_PATH sphinx-build )
  
      if(NOT SPHINX_PATH)
        if(PYTHON_VERSION_MAJOR EQUAL 3)
          # In Python3, just hack sphinx-build if it does not exist
          set(SPHINX_PATH "${PYTHON_EXECUTABLE}" "-m" "sphinx.cmd.build")
        endif(PYTHON_VERSION_MAJOR EQUAL 3)
      endif(NOT SPHINX_PATH)
    endif(SPHINX_FOUND)
  endif(PYTHONINTERP_FOUND AND CYTHON_FOUND)
endif (WITH_GUDHI_PYTHON)<|MERGE_RESOLUTION|>--- conflicted
+++ resolved
@@ -6,7 +6,7 @@
 if(NOT Boost_VERSION)
   message(FATAL_ERROR "NOTICE: This program requires Boost and will not be compiled.")
 endif(NOT Boost_VERSION)
-INCLUDE_DIRECTORIES(${Boost_INCLUDE_DIRS})
+include_directories(${Boost_INCLUDE_DIRS})
 message(STATUS "boost include dirs:" ${Boost_INCLUDE_DIRS})
 message(STATUS "boost library dirs:" ${Boost_LIBRARY_DIRS})
 
@@ -92,38 +92,6 @@
 # problem on Mac with boost_system and boost_thread
 add_definitions( -DBOOST_SYSTEM_NO_DEPRECATED )
 
-<<<<<<< HEAD
-# Find the correct Python interpreter.
-# Can be set with -DPYTHON_EXECUTABLE=/usr/bin/python3 or -DPython_ADDITIONAL_VERSIONS=3 for instance.
-find_package( PythonInterp )
-
-# find_python_module tries to import module in Python interpreter and to retrieve its version number
-# returns ${PYTHON_MODULE_NAME_UP}_VERSION and ${PYTHON_MODULE_NAME_UP}_FOUND
-function( find_python_module PYTHON_MODULE_NAME )
-  string(TOUPPER ${PYTHON_MODULE_NAME} PYTHON_MODULE_NAME_UP)
-  execute_process(
-          COMMAND ${PYTHON_EXECUTABLE}  -c "import ${PYTHON_MODULE_NAME}; print(${PYTHON_MODULE_NAME}.__version__)"
-          RESULT_VARIABLE PYTHON_MODULE_RESULT
-          OUTPUT_VARIABLE PYTHON_MODULE_VERSION
-          ERROR_VARIABLE PYTHON_MODULE_ERROR)
-  if(PYTHON_MODULE_RESULT EQUAL 0)
-    # Remove all carriage returns as it can be multiline
-    string(REGEX REPLACE "\n" " " PYTHON_MODULE_VERSION "${PYTHON_MODULE_VERSION}")
-    message ("++ Python module ${PYTHON_MODULE_NAME} - Version ${PYTHON_MODULE_VERSION} found")
-
-    set(${PYTHON_MODULE_NAME_UP}_VERSION ${PYTHON_MODULE_VERSION} PARENT_SCOPE)
-    set(${PYTHON_MODULE_NAME_UP}_FOUND TRUE PARENT_SCOPE)
-  else()
-    message ("PYTHON_MODULE_NAME = ${PYTHON_MODULE_NAME}
-     - PYTHON_MODULE_RESULT = ${PYTHON_MODULE_RESULT}
-     - PYTHON_MODULE_VERSION = ${PYTHON_MODULE_VERSION}
-     - PYTHON_MODULE_ERROR = ${PYTHON_MODULE_ERROR}")
-    unset(${PYTHON_MODULE_NAME_UP}_VERSION PARENT_SCOPE)
-    set(${PYTHON_MODULE_NAME_UP}_FOUND FALSE PARENT_SCOPE)
-=======
-message(STATUS "boost include dirs:" ${Boost_INCLUDE_DIRS})
-message(STATUS "boost library dirs:" ${Boost_LIBRARY_DIRS})
-
 if (WITH_GUDHI_PYTHON)
   # Find the correct Python interpreter.
   # Can be set with -DPYTHON_EXECUTABLE=/usr/bin/python3 or -DPython_ADDITIONAL_VERSIONS=3 for instance.
@@ -191,7 +159,6 @@
     find_python_module("tensorflow")
     find_python_module("sphinx_paramlinks")
     find_python_module_no_version("python_docs_theme")
->>>>>>> 4d27d023
   endif()
   
   if(NOT GUDHI_PYTHON_PATH)
