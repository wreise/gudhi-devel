--- conflicted
+++ resolved
@@ -147,11 +147,7 @@
             from gudhi.wasserstein import wasserstein_distance as pot_wasserstein_distance
             return pairwise_distances(XX, YY, metric=sklearn_wrapper(pot_wasserstein_distance,  X, Y, **kwargs))
         except ImportError:
-<<<<<<< HEAD
-            print("Gudhi built without POT. Please install POT or use metric='wasserstein' or metric='hera_wasserstein'")
-=======
             print("POT (Python Optimal Transport) is not installed. Please install POT or use metric='wasserstein' or metric='hera_wasserstein'")
->>>>>>> 7791b573
             raise
     elif metric == "sliced_wasserstein":
         Xproj = compute_persistence_diagram_projections(X, **kwargs)
