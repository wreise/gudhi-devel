"""This file is part of the Gudhi Library - https://gudhi.inria.fr/ - which is released under MIT.
    See file LICENSE or go to https://gudhi.inria.fr/licensing/ for full license details.
    Author(s):       Vincent Rouvreau

   Copyright (C) 2019  Inria

   Modification(s):
     - YYYY/MM Author: Description of the modification
"""

from setuptools import setup, Extension
from Cython.Build import cythonize
from numpy import get_include as numpy_get_include
import sys

__author__ = "Vincent Rouvreau"
__copyright__ = "Copyright (C) 2016  Inria"
__license__ = "MIT"

modules = [@GUDHI_PYTHON_MODULES_TO_COMPILE@]

source_dir='@CMAKE_CURRENT_SOURCE_DIR@/gudhi/'
extra_compile_args=[@GUDHI_PYTHON_EXTRA_COMPILE_ARGS@]
extra_link_args=[@GUDHI_PYTHON_EXTRA_LINK_ARGS@]
libraries=[@GUDHI_PYTHON_LIBRARIES@]
library_dirs=[@GUDHI_PYTHON_LIBRARY_DIRS@]
include_dirs = [numpy_get_include(), '@CMAKE_CURRENT_SOURCE_DIR@/gudhi/', @GUDHI_PYTHON_INCLUDE_DIRS@]
runtime_library_dirs=[@GUDHI_PYTHON_RUNTIME_LIBRARY_DIRS@]

# Copied from https://github.com/pybind/python_example/blob/master/setup.py
class get_pybind_include(object):
    """Helper class to determine the pybind11 include path
    The purpose of this class is to postpone importing pybind11
    until it is actually installed, so that the ``get_include()``
    method can be invoked. """

    def __init__(self, user=False):
        self.user = user

    def __str__(self):
        import pybind11
        return pybind11.get_include(self.user)

# Create ext_modules list from module list
ext_modules = []
for module in modules:
    ext_modules.append(Extension(
        'gudhi.' + module,
        sources = [source_dir + module + '.pyx',],
        language = 'c++',
        extra_compile_args=extra_compile_args,
        extra_link_args=extra_link_args,
        libraries=libraries,
        library_dirs=library_dirs,
        include_dirs=include_dirs,
<<<<<<< HEAD
        runtime_library_dirs=runtime_library_dirs,))
ext_modules = cythonize(ext_modules)

ext_modules.append(Extension(
    'gudhi.hera',
    sources = [source_dir + 'hera.cc'],
    language = 'c++',
    include_dirs = include_dirs +
        ['@CMAKE_SOURCE_DIR@/ext/hera/geom_matching/wasserstein/include',
        get_pybind_include(False), get_pybind_include(True)],
    extra_compile_args=extra_compile_args + [@GUDHI_PYBIND11_EXTRA_COMPILE_ARGS@],
    ))
=======
        runtime_library_dirs=runtime_library_dirs,
        cython_directives = {'language_level': str(sys.version_info[0])},))
>>>>>>> 653b8ff1

setup(
    name = 'gudhi',
    packages=["gudhi",],
    author='GUDHI Editorial Board',
    author_email='gudhi-contact@lists.gforge.inria.fr',
    version='@GUDHI_VERSION@',
    url='http://gudhi.gforge.inria.fr/',
    ext_modules = ext_modules,
    install_requires = ['cython','numpy >= 1.9','pybind11',],
    setup_requires = ['numpy >= 1.9','pybind11',],
)<|MERGE_RESOLUTION|>--- conflicted
+++ resolved
@@ -53,8 +53,9 @@
         libraries=libraries,
         library_dirs=library_dirs,
         include_dirs=include_dirs,
-<<<<<<< HEAD
-        runtime_library_dirs=runtime_library_dirs,))
+        runtime_library_dirs=runtime_library_dirs,
+        cython_directives = {'language_level': str(sys.version_info[0])},))
+
 ext_modules = cythonize(ext_modules)
 
 ext_modules.append(Extension(
@@ -66,10 +67,6 @@
         get_pybind_include(False), get_pybind_include(True)],
     extra_compile_args=extra_compile_args + [@GUDHI_PYBIND11_EXTRA_COMPILE_ARGS@],
     ))
-=======
-        runtime_library_dirs=runtime_library_dirs,
-        cython_directives = {'language_level': str(sys.version_info[0])},))
->>>>>>> 653b8ff1
 
 setup(
     name = 'gudhi',
