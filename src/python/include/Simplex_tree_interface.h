/*    This file is part of the Gudhi Library - https://gudhi.inria.fr/ - which is released under MIT.
 *    See file LICENSE or go to https://gudhi.inria.fr/licensing/ for full license details.
 *    Author(s):       Vincent Rouvreau
 *
 *    Copyright (C) 2016 Inria
 *
 *    Modification(s):
 *      - YYYY/MM Author: Description of the modification
 */

#ifndef INCLUDE_SIMPLEX_TREE_INTERFACE_H_
#define INCLUDE_SIMPLEX_TREE_INTERFACE_H_

#include <gudhi/graph_simplicial_complex.h>
#include <gudhi/distance_functions.h>
#include <gudhi/Simplex_tree.h>
#include <gudhi/Points_off_io.h>

#include <iostream>
#include <vector>
#include <utility>  // std::pair

namespace Gudhi {

template<typename SimplexTreeOptions = Simplex_tree_options_full_featured>
class Simplex_tree_interface : public Simplex_tree<SimplexTreeOptions> {
 public:
  using Base = Simplex_tree<SimplexTreeOptions>;
  using Filtration_value = typename Base::Filtration_value;
  using Vertex_handle = typename Base::Vertex_handle;
  using Simplex_handle = typename Base::Simplex_handle;
  using Insertion_result = typename std::pair<Simplex_handle, bool>;
  using Simplex = std::vector<Vertex_handle>;
  using Simplex_and_filtration = std::pair<Simplex, Filtration_value>;
  using Filtered_simplices = std::vector<Simplex_and_filtration>;
  using Skeleton_simplex_iterator = typename Base::Skeleton_simplex_iterator;
  using Complex_simplex_iterator = typename Base::Complex_simplex_iterator;
  using Extended_filtration_data = typename Base::Extended_filtration_data;

 public:

  Extended_filtration_data efd;
  
  bool find_simplex(const Simplex& simplex) {
    return (Base::find(simplex) != Base::null_simplex());
  }

  void assign_simplex_filtration(const Simplex& simplex, Filtration_value filtration) {
    Base::assign_filtration(Base::find(simplex), filtration);
    Base::clear_filtration();
  }

  bool insert(const Simplex& simplex, Filtration_value filtration = 0) {
    Insertion_result result = Base::insert_simplex_and_subfaces(simplex, filtration);
    if (result.first != Base::null_simplex())
      Base::clear_filtration();
    return (result.second);
  }

  // Do not interface this function, only used in alpha complex interface for complex creation
  bool insert_simplex(const Simplex& simplex, Filtration_value filtration = 0) {
    Insertion_result result = Base::insert_simplex(simplex, filtration);
    return (result.second);
  }

  // Do not interface this function, only used in interface for complex creation
  bool insert_simplex_and_subfaces(const Simplex& simplex, Filtration_value filtration = 0) {
    Insertion_result result = Base::insert_simplex_and_subfaces(simplex, filtration);
    return (result.second);
  }

  // Do not interface this function, only used in strong witness interface for complex creation
  bool insert_simplex(const std::vector<std::size_t>& simplex, Filtration_value filtration = 0) {
    Insertion_result result = Base::insert_simplex(simplex, filtration);
    return (result.second);
  }

  // Do not interface this function, only used in strong witness interface for complex creation
  bool insert_simplex_and_subfaces(const std::vector<std::size_t>& simplex, Filtration_value filtration = 0) {
    Insertion_result result = Base::insert_simplex_and_subfaces(simplex, filtration);
    return (result.second);
  }

  Filtration_value simplex_filtration(const Simplex& simplex) {
    return Base::filtration(Base::find(simplex));
  }

  void remove_maximal_simplex(const Simplex& simplex) {
    Base::remove_maximal_simplex(Base::find(simplex));
    Base::clear_filtration();
  }

  Simplex_and_filtration get_simplex_and_filtration(Simplex_handle f_simplex) {
    Simplex simplex;
    for (auto vertex : Base::simplex_vertex_range(f_simplex)) {
      simplex.insert(simplex.begin(), vertex);
    }
    return std::make_pair(std::move(simplex), Base::filtration(f_simplex));
  }

  Filtered_simplices get_star(const Simplex& simplex) {
    Filtered_simplices star;
    for (auto f_simplex : Base::star_simplex_range(Base::find(simplex))) {
      Simplex simplex_star;
      for (auto vertex : Base::simplex_vertex_range(f_simplex)) {
        simplex_star.insert(simplex_star.begin(), vertex);
      }
      star.push_back(std::make_pair(simplex_star, Base::filtration(f_simplex)));
    }
    return star;
  }

  Filtered_simplices get_cofaces(const Simplex& simplex, int dimension) {
    Filtered_simplices cofaces;
    for (auto f_simplex : Base::cofaces_simplex_range(Base::find(simplex), dimension)) {
      Simplex simplex_coface;
      for (auto vertex : Base::simplex_vertex_range(f_simplex)) {
        simplex_coface.insert(simplex_coface.begin(), vertex);
      }
      cofaces.push_back(std::make_pair(simplex_coface, Base::filtration(f_simplex)));
    }
    return cofaces;
  }

  void compute_extended_filtration() {
    this->efd = this->extend_filtration();
    return;
  }

  std::vector<std::vector<std::pair<int, std::pair<Filtration_value, Filtration_value>>>> compute_extended_persistence_subdiagrams(const std::vector<std::pair<int, std::pair<Filtration_value, Filtration_value>>>& dgm, Filtration_value min_persistence){
    std::vector<std::vector<std::pair<int, std::pair<Filtration_value, Filtration_value>>>> new_dgm(4);
    for (unsigned int i = 0; i < dgm.size(); i++){
      std::pair<Filtration_value, Extended_simplex_type> px = this->decode_extended_filtration(dgm[i].second.first, this->efd);
      std::pair<Filtration_value, Extended_simplex_type> py = this->decode_extended_filtration(dgm[i].second.second, this->efd);
      std::pair<int, std::pair<Filtration_value, Filtration_value>> pd_point = std::make_pair(dgm[i].first, std::make_pair(px.first, py.first));
      if(std::abs(px.first - py.first) > min_persistence){
        //Ordinary
        if (px.second == Extended_simplex_type::UP && py.second == Extended_simplex_type::UP){
          new_dgm[0].push_back(pd_point);
        }
        // Relative
        else if (px.second == Extended_simplex_type::DOWN && py.second == Extended_simplex_type::DOWN){
          new_dgm[1].push_back(pd_point);
        }
        else{
          // Extended+
          if (px.first < py.first){
            new_dgm[2].push_back(pd_point);
          }
          //Extended-
          else{
            new_dgm[3].push_back(pd_point);
          }
        }
      }
    }
    return new_dgm;
  }

<<<<<<< HEAD
=======
  void create_persistence(Gudhi::Persistent_cohomology_interface<Base>* pcoh) {
    pcoh = new Gudhi::Persistent_cohomology_interface<Base>(*this);
  }

>>>>>>> e3f276ab
  // Iterator over the simplex tree
  Complex_simplex_iterator get_simplices_iterator_begin() {
    // this specific case works because the range is just a pair of iterators - won't work if range was a vector
    return Base::complex_simplex_range().begin();
  }

  Complex_simplex_iterator get_simplices_iterator_end() {
    // this specific case works because the range is just a pair of iterators - won't work if range was a vector
    return Base::complex_simplex_range().end();
  }

  typename std::vector<Simplex_handle>::const_iterator get_filtration_iterator_begin() {
    // Base::initialize_filtration(); already performed in filtration_simplex_range
    // this specific case works because the range is just a pair of iterators - won't work if range was a vector
    return Base::filtration_simplex_range().begin();
  }

  typename std::vector<Simplex_handle>::const_iterator get_filtration_iterator_end() {
    // this specific case works because the range is just a pair of iterators - won't work if range was a vector
    return Base::filtration_simplex_range().end();
  }

  Skeleton_simplex_iterator get_skeleton_iterator_begin(int dimension) {
    // this specific case works because the range is just a pair of iterators - won't work if range was a vector
    return Base::skeleton_simplex_range(dimension).begin();
  }

  Skeleton_simplex_iterator get_skeleton_iterator_end(int dimension) {
    // this specific case works because the range is just a pair of iterators - won't work if range was a vector
    return Base::skeleton_simplex_range(dimension).end();
  }
};

}  // namespace Gudhi

#endif  // INCLUDE_SIMPLEX_TREE_INTERFACE_H_<|MERGE_RESOLUTION|>--- conflicted
+++ resolved
@@ -157,13 +157,6 @@
     return new_dgm;
   }
 
-<<<<<<< HEAD
-=======
-  void create_persistence(Gudhi::Persistent_cohomology_interface<Base>* pcoh) {
-    pcoh = new Gudhi::Persistent_cohomology_interface<Base>(*this);
-  }
-
->>>>>>> e3f276ab
   // Iterator over the simplex tree
   Complex_simplex_iterator get_simplices_iterator_begin() {
     // this specific case works because the range is just a pair of iterators - won't work if range was a vector
