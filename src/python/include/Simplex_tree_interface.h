/*    This file is part of the Gudhi Library - https://gudhi.inria.fr/ - which is released under MIT.
 *    See file LICENSE or go to https://gudhi.inria.fr/licensing/ for full license details.
 *    Author(s):       Vincent Rouvreau
 *
 *    Copyright (C) 2016 Inria
 *
 *    Modification(s):
 *      - YYYY/MM Author: Description of the modification
 */

#ifndef INCLUDE_SIMPLEX_TREE_INTERFACE_H_
#define INCLUDE_SIMPLEX_TREE_INTERFACE_H_

#include <gudhi/graph_simplicial_complex.h>
#include <gudhi/distance_functions.h>
#include <gudhi/Simplex_tree.h>
#include <gudhi/Points_off_io.h>
#ifdef GUDHI_USE_EIGEN3
#include <gudhi/Flag_complex_edge_collapser.h>
#endif

#include <iostream>
#include <vector>
#include <utility>  // std::pair
#include <tuple>
#include <iterator>  // for std::distance

namespace Gudhi {

template<typename SimplexTreeOptions = Simplex_tree_options_full_featured>
class Simplex_tree_interface : public Simplex_tree<SimplexTreeOptions> {
 public:
  using Base = Simplex_tree<SimplexTreeOptions>;
  using Filtration_value = typename Base::Filtration_value;
  using Vertex_handle = typename Base::Vertex_handle;
  using Simplex_handle = typename Base::Simplex_handle;
  using Insertion_result = typename std::pair<Simplex_handle, bool>;
  using Simplex = std::vector<Vertex_handle>;
  using Simplex_and_filtration = std::pair<Simplex, Filtration_value>;
  using Filtered_simplices = std::vector<Simplex_and_filtration>;
  using Skeleton_simplex_iterator = typename Base::Skeleton_simplex_iterator;
  using Complex_simplex_iterator = typename Base::Complex_simplex_iterator;
  using Extended_filtration_data = typename Base::Extended_filtration_data;
  using Boundary_simplex_iterator = typename Base::Boundary_simplex_iterator;
<<<<<<< HEAD
  using Siblings = typename Base::Siblings;
  using Node = typename Base::Node;
=======
  typedef bool (*blocker_func_t)(Simplex simplex, void *user_data);
>>>>>>> b066b437

 public:

  Extended_filtration_data efd;
  
  bool find_simplex(const Simplex& simplex) {
    return (Base::find(simplex) != Base::null_simplex());
  }

  void assign_simplex_filtration(const Simplex& simplex, Filtration_value filtration) {
    Base::assign_filtration(Base::find(simplex), filtration);
    Base::clear_filtration();
  }

  bool insert(const Simplex& simplex, Filtration_value filtration = 0) {
    Insertion_result result = Base::insert_simplex_and_subfaces(simplex, filtration);
    if (result.first != Base::null_simplex())
      Base::clear_filtration();
    return (result.second);
  }

  void insert_matrix(double* filtrations, int n, int stride0, int stride1, double max_filtration) {
    // We could delegate to insert_graph, but wrapping the matrix in a graph interface is too much work,
    // and this is a bit more efficient.
    auto& rm = this->root()->members_;
    for(int i=0; i<n; ++i) {
      char* p = reinterpret_cast<char*>(filtrations) + i * stride0;
      double fv = *reinterpret_cast<double*>(p + i * stride1);
      if(fv > max_filtration) continue;
      auto sh = rm.emplace_hint(rm.end(), i, Node(this->root(), fv));
      Siblings* children = nullptr;
      // Should we make a first pass to count the number of edges so we can reserve the right space?
      for(int j=i+1; j<n; ++j) {
        double fe = *reinterpret_cast<double*>(p + j * stride1);
        if(fe > max_filtration) continue;
        if(!children) {
          children = new Siblings(this->root(), i);
          sh->second.assign_children(children);
        }
        children->members().emplace_hint(children->members().end(), j, Node(children, fe));
      }
    }

  }

  // Do not interface this function, only used in alpha complex interface for complex creation
  bool insert_simplex(const Simplex& simplex, Filtration_value filtration = 0) {
    Insertion_result result = Base::insert_simplex(simplex, filtration);
    return (result.second);
  }

  // Do not interface this function, only used in interface for complex creation
  bool insert_simplex_and_subfaces(const Simplex& simplex, Filtration_value filtration = 0) {
    Insertion_result result = Base::insert_simplex_and_subfaces(simplex, filtration);
    return (result.second);
  }

  // Do not interface this function, only used in strong witness interface for complex creation
  bool insert_simplex(const std::vector<std::size_t>& simplex, Filtration_value filtration = 0) {
    Insertion_result result = Base::insert_simplex(simplex, filtration);
    return (result.second);
  }

  // Do not interface this function, only used in strong witness interface for complex creation
  bool insert_simplex_and_subfaces(const std::vector<std::size_t>& simplex, Filtration_value filtration = 0) {
    Insertion_result result = Base::insert_simplex_and_subfaces(simplex, filtration);
    return (result.second);
  }

  Filtration_value simplex_filtration(const Simplex& simplex) {
    return Base::filtration(Base::find(simplex));
  }

  void remove_maximal_simplex(const Simplex& simplex) {
    Base::remove_maximal_simplex(Base::find(simplex));
    Base::clear_filtration();
  }

  Simplex_and_filtration get_simplex_and_filtration(Simplex_handle f_simplex) {
    Simplex simplex;
    for (auto vertex : Base::simplex_vertex_range(f_simplex)) {
      simplex.insert(simplex.begin(), vertex);
    }
    return std::make_pair(std::move(simplex), Base::filtration(f_simplex));
  }

  Filtered_simplices get_star(const Simplex& simplex) {
    Filtered_simplices star;
    for (auto f_simplex : Base::star_simplex_range(Base::find(simplex))) {
      Simplex simplex_star;
      for (auto vertex : Base::simplex_vertex_range(f_simplex)) {
        simplex_star.insert(simplex_star.begin(), vertex);
      }
      star.push_back(std::make_pair(simplex_star, Base::filtration(f_simplex)));
    }
    return star;
  }

  Filtered_simplices get_cofaces(const Simplex& simplex, int dimension) {
    Filtered_simplices cofaces;
    for (auto f_simplex : Base::cofaces_simplex_range(Base::find(simplex), dimension)) {
      Simplex simplex_coface;
      for (auto vertex : Base::simplex_vertex_range(f_simplex)) {
        simplex_coface.insert(simplex_coface.begin(), vertex);
      }
      cofaces.push_back(std::make_pair(simplex_coface, Base::filtration(f_simplex)));
    }
    return cofaces;
  }

  void compute_extended_filtration() {
    this->efd = this->extend_filtration();
    return;
  }

  std::vector<std::vector<std::pair<int, std::pair<Filtration_value, Filtration_value>>>> compute_extended_persistence_subdiagrams(const std::vector<std::pair<int, std::pair<Filtration_value, Filtration_value>>>& dgm, Filtration_value min_persistence){
    std::vector<std::vector<std::pair<int, std::pair<Filtration_value, Filtration_value>>>> new_dgm(4);
    for (unsigned int i = 0; i < dgm.size(); i++){
      std::pair<Filtration_value, Extended_simplex_type> px = this->decode_extended_filtration(dgm[i].second.first, this->efd);
      std::pair<Filtration_value, Extended_simplex_type> py = this->decode_extended_filtration(dgm[i].second.second, this->efd);
      std::pair<int, std::pair<Filtration_value, Filtration_value>> pd_point = std::make_pair(dgm[i].first, std::make_pair(px.first, py.first));
      if(std::abs(px.first - py.first) > min_persistence){
        //Ordinary
        if (px.second == Extended_simplex_type::UP && py.second == Extended_simplex_type::UP){
          new_dgm[0].push_back(pd_point);
        }
        // Relative
        else if (px.second == Extended_simplex_type::DOWN && py.second == Extended_simplex_type::DOWN){
          new_dgm[1].push_back(pd_point);
        }
        else{
          // Extended+
          if (px.first < py.first){
            new_dgm[2].push_back(pd_point);
          }
          //Extended-
          else{
            new_dgm[3].push_back(pd_point);
          }
        }
      }
    }
    return new_dgm;
  }

  Simplex_tree_interface* collapse_edges(int nb_collapse_iteration) {
#ifdef GUDHI_USE_EIGEN3
    using Filtered_edge = std::tuple<Vertex_handle, Vertex_handle, Filtration_value>;
    std::vector<Filtered_edge> edges;
    for (Simplex_handle sh : Base::skeleton_simplex_range(1)) {
      if (Base::dimension(sh) == 1) {
        typename Base::Simplex_vertex_range rg = Base::simplex_vertex_range(sh);
        auto vit = rg.begin();
        Vertex_handle v = *vit;
        Vertex_handle w = *++vit;
        edges.emplace_back(v, w, Base::filtration(sh));
      }
    }

    for (int iteration = 0; iteration < nb_collapse_iteration; iteration++) {
      edges = Gudhi::collapse::flag_complex_collapse_edges(edges);
    }
    Simplex_tree_interface* collapsed_stree_ptr = new Simplex_tree_interface();
    // Copy the original 0-skeleton
    for (Simplex_handle sh : Base::skeleton_simplex_range(0)) {
      collapsed_stree_ptr->insert({*(Base::simplex_vertex_range(sh).begin())}, Base::filtration(sh));
    }
    // Insert remaining edges
    for (auto remaining_edge : edges) {
      collapsed_stree_ptr->insert({std::get<0>(remaining_edge), std::get<1>(remaining_edge)}, std::get<2>(remaining_edge));
    }
    return collapsed_stree_ptr;
#else
    throw std::runtime_error("Unable to collapse edges as it requires Eigen3 >= 3.1.0.");
#endif
  }

  void expansion_with_blockers_callback(int dimension, blocker_func_t user_func, void *user_data) {
    Base::expansion_with_blockers(dimension, [&](Simplex_handle sh){
      Simplex simplex(Base::simplex_vertex_range(sh).begin(), Base::simplex_vertex_range(sh).end());
      return user_func(simplex, user_data);
    });
  }

  // Iterator over the simplex tree
  Complex_simplex_iterator get_simplices_iterator_begin() {
    // this specific case works because the range is just a pair of iterators - won't work if range was a vector
    return Base::complex_simplex_range().begin();
  }

  Complex_simplex_iterator get_simplices_iterator_end() {
    // this specific case works because the range is just a pair of iterators - won't work if range was a vector
    return Base::complex_simplex_range().end();
  }

  typename std::vector<Simplex_handle>::const_iterator get_filtration_iterator_begin() {
    // Base::initialize_filtration(); already performed in filtration_simplex_range
    // this specific case works because the range is just a pair of iterators - won't work if range was a vector
    return Base::filtration_simplex_range().begin();
  }

  typename std::vector<Simplex_handle>::const_iterator get_filtration_iterator_end() {
    // this specific case works because the range is just a pair of iterators - won't work if range was a vector
    return Base::filtration_simplex_range().end();
  }

  Skeleton_simplex_iterator get_skeleton_iterator_begin(int dimension) {
    // this specific case works because the range is just a pair of iterators - won't work if range was a vector
    return Base::skeleton_simplex_range(dimension).begin();
  }

  Skeleton_simplex_iterator get_skeleton_iterator_end(int dimension) {
    // this specific case works because the range is just a pair of iterators - won't work if range was a vector
    return Base::skeleton_simplex_range(dimension).end();
  }

  std::pair<Boundary_simplex_iterator, Boundary_simplex_iterator> get_boundary_iterators(const Simplex& simplex) {
    auto bd_sh = Base::find(simplex);
    if (bd_sh == Base::null_simplex())
      throw std::runtime_error("simplex not found - cannot find boundaries");
    // this specific case works because the range is just a pair of iterators - won't work if range was a vector
    auto boundary_srange = Base::boundary_simplex_range(bd_sh);
    return std::make_pair(boundary_srange.begin(), boundary_srange.end());
  }
};

}  // namespace Gudhi

#endif  // INCLUDE_SIMPLEX_TREE_INTERFACE_H_<|MERGE_RESOLUTION|>--- conflicted
+++ resolved
@@ -42,12 +42,9 @@
   using Complex_simplex_iterator = typename Base::Complex_simplex_iterator;
   using Extended_filtration_data = typename Base::Extended_filtration_data;
   using Boundary_simplex_iterator = typename Base::Boundary_simplex_iterator;
-<<<<<<< HEAD
   using Siblings = typename Base::Siblings;
   using Node = typename Base::Node;
-=======
   typedef bool (*blocker_func_t)(Simplex simplex, void *user_data);
->>>>>>> b066b437
 
  public:
 
