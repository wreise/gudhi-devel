--- conflicted
+++ resolved
@@ -91,21 +91,12 @@
                 std::clog << "#(" << vertex << ")#";
 #endif  // DEBUG_TRACES
             }
-<<<<<<< HEAD
             // Put edge sphere in cache
             sc_ptr_->assign_key(face_opposite_vertex.first, cc_ptr_->get_cache().size());
             sph_key = cc_ptr_->get_cache().size();
-            cc_ptr_->get_cache().push_back(get_sphere(face_points.cbegin(), face_points.cend()));
-            // Clear face_points
-            face_points.clear();
-=======
-            sph = get_sphere(points.cbegin(), points.cend());
-            // Put edge sphere in cache
-            sc_ptr_->assign_key(face_opposite_vertex.first, cc_ptr_->get_cache().size());
-            cc_ptr_->get_cache().push_back(sph);
+            cc_ptr_->get_cache().push_back(get_sphere(points.cbegin(), points.cend()));
             // Clear face points
             points.clear();
->>>>>>> 0505b97d
         }
         // Check if the minimal enclosing ball of current face contains the extra point/opposite vertex
         if (kernel_.squared_distance_d_object()(cc_ptr_->get_cache()[sph_key].first, cc_ptr_->get_point(face_opposite_vertex.second)) <= cc_ptr_->get_cache()[sph_key].second) {
