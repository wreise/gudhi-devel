/*    This file is part of the Gudhi Library. The Gudhi library
 *    (Geometric Understanding in Higher Dimensions) is a generic C++
 *    library for computational topology.
 *
 *    Author(s):       Clément Maria
 *
 *    Copyright (C) 2014  INRIA Sophia Antipolis-Méditerranée (France)
 *
 *    This program is free software: you can redistribute it and/or modify
 *    it under the terms of the GNU General Public License as published by
 *    the Free Software Foundation, either version 3 of the License, or
 *    (at your option) any later version.
 *
 *    This program is distributed in the hope that it will be useful,
 *    but WITHOUT ANY WARRANTY; without even the implied warranty of
 *    MERCHANTABILITY or FITNESS FOR A PARTICULAR PURPOSE.  See the
 *    GNU General Public License for more details.
 *
 *    You should have received a copy of the GNU General Public License
 *    along with this program.  If not, see <http://www.gnu.org/licenses/>.
 */

#ifndef SIMPLEX_TREE_H_
#define SIMPLEX_TREE_H_

#include <gudhi/Simplex_tree/Simplex_tree_node_explicit_storage.h>
#include <gudhi/Simplex_tree/Simplex_tree_siblings.h>
#include <gudhi/Simplex_tree/Simplex_tree_iterators.h>
#include <gudhi/Simplex_tree/indexing_tag.h>

#include <gudhi/reader_utils.h>
#include <gudhi/graph_simplicial_complex.h>
#include <gudhi/Debug_utils.h>

#include <boost/container/flat_map.hpp>
#include <boost/iterator/transform_iterator.hpp>
#include <boost/graph/adjacency_list.hpp>
#include <boost/range/adaptor/reversed.hpp>

#ifdef GUDHI_USE_TBB
#include <tbb/parallel_sort.h>
#endif

#include <utility>
#include <vector>
#include <functional>  // for greater<>
#include <stdexcept>
#include <limits>  // Inf
#include <initializer_list>
#include <algorithm>  // for std::max
#include <cstdint>  // for std::uint32_t

namespace Gudhi {

struct Simplex_tree_options_full_featured;

/**
 * \class Simplex_tree Simplex_tree.h gudhi/Simplex_tree.h
 * \brief Simplex Tree data structure for representing simplicial complexes.
 *
 * \details Every simplex \f$[v_0, \cdots ,v_d]\f$ admits a canonical orientation
 * induced by the order relation on vertices \f$ v_0 < \cdots < v_d \f$.
 *
 * Details may be found in \cite boissonnatmariasimplextreealgorithmica.
 *
 * \implements FilteredComplex
 *
 */

template<typename SimplexTreeOptions = Simplex_tree_options_full_featured>
class Simplex_tree {
 public:
  typedef SimplexTreeOptions Options;
  typedef typename Options::Indexing_tag Indexing_tag;
  /** \brief Type for the value of the filtration function.
   *
   * Must be comparable with <. */
  typedef typename Options::Filtration_value Filtration_value;
  /** \brief Key associated to each simplex.
   *
   * Must be an integer type. */
  typedef typename Options::Simplex_key Simplex_key;
  /** \brief Type for the vertex handle.
   *
   * Must be a signed integer type. It admits a total order <. */
  typedef typename Options::Vertex_handle Vertex_handle;

  /* Type of node in the simplex tree. */
  typedef Simplex_tree_node_explicit_storage<Simplex_tree> Node;
  /* Type of dictionary Vertex_handle -> Node for traversing the simplex tree. */
  // Note: this wastes space when Vertex_handle is 32 bits and Node is aligned on 64 bits. It would be better to use a
  // flat_set (with our own comparator) where we can control the layout of the struct (put Vertex_handle and
  // Simplex_key next to each other).
  typedef typename boost::container::flat_map<Vertex_handle, Node> Dictionary;

  /* \brief Set of nodes sharing a same parent in the simplex tree. */
  /* \brief Set of nodes sharing a same parent in the simplex tree. */
  typedef Simplex_tree_siblings<Simplex_tree, Dictionary> Siblings;

  struct Key_simplex_base_real {
    Key_simplex_base_real() : key_(-1) {}
    void assign_key(Simplex_key k) { key_ = k; }
    Simplex_key key() const { return key_; }
   private:
    Simplex_key key_;
  };
  struct Key_simplex_base_dummy {
    Key_simplex_base_dummy() {}
    void assign_key(Simplex_key) { }
    Simplex_key key() const { assert(false); return -1; }
  };
  typedef typename std::conditional<Options::store_key, Key_simplex_base_real, Key_simplex_base_dummy>::type
      Key_simplex_base;

  struct Filtration_simplex_base_real {
    Filtration_simplex_base_real() : filt_(0) {}
    void assign_filtration(Filtration_value f) { filt_ = f; }
    Filtration_value filtration() const { return filt_; }
   private:
    Filtration_value filt_;
  };
  struct Filtration_simplex_base_dummy {
    Filtration_simplex_base_dummy() {}
    void assign_filtration(Filtration_value f) { assert(f == 0); }
    Filtration_value filtration() const { return 0; }
  };
  typedef typename std::conditional<Options::store_filtration, Filtration_simplex_base_real,
    Filtration_simplex_base_dummy>::type Filtration_simplex_base;

 public:
  /** \brief Handle type to a simplex contained in the simplicial complex represented
   * by the simplex tree. */
  typedef typename Dictionary::iterator Simplex_handle;

 private:
  typedef typename Dictionary::iterator Dictionary_it;
  typedef typename Dictionary_it::value_type Dit_value_t;

  struct return_first {
    Vertex_handle operator()(const Dit_value_t& p_sh) const {
      return p_sh.first;
    }
  };

 public:
  /** \name Range and iterator types
   *
   * The naming convention is Container_content_(iterator/range). A Container_content_range is
   * essentially an object on which the methods begin() and end() can be called. They both return
   * an object of type Container_content_iterator, and allow the traversal of the range
   * [ begin();end() ).
   * @{ */

  /** \brief Iterator over the vertices of the simplicial complex.
   *
   * 'value_type' is Vertex_handle. */
  typedef boost::transform_iterator<return_first, Dictionary_it> Complex_vertex_iterator;
  /** \brief Range over the vertices of the simplicial complex. */
  typedef boost::iterator_range<Complex_vertex_iterator> Complex_vertex_range;
  /** \brief Iterator over the vertices of a simplex.
   *
   * 'value_type' is Vertex_handle. */
  typedef Simplex_tree_simplex_vertex_iterator<Simplex_tree> Simplex_vertex_iterator;
  /** \brief Range over the vertices of a simplex. */
  typedef boost::iterator_range<Simplex_vertex_iterator> Simplex_vertex_range;
  /** \brief Range over the cofaces of a simplex. */
  typedef std::vector<Simplex_handle> Cofaces_simplex_range;
  /** \brief Iterator over the simplices of the boundary of a simplex.
   *
   * 'value_type' is Simplex_handle. */
  typedef Simplex_tree_boundary_simplex_iterator<Simplex_tree> Boundary_simplex_iterator;
  /** \brief Range over the simplices of the boundary of a simplex. */
  typedef boost::iterator_range<Boundary_simplex_iterator> Boundary_simplex_range;
  /** \brief Iterator over the simplices of the simplicial complex.
   *
   * 'value_type' is Simplex_handle. */
  typedef Simplex_tree_complex_simplex_iterator<Simplex_tree> Complex_simplex_iterator;
  /** \brief Range over the simplices of the simplicial complex. */
  typedef boost::iterator_range<Complex_simplex_iterator> Complex_simplex_range;
  /** \brief Iterator over the simplices of the skeleton of the simplicial complex, for a given 
   * dimension.
   *
   * 'value_type' is Simplex_handle. */
  typedef Simplex_tree_skeleton_simplex_iterator<Simplex_tree> Skeleton_simplex_iterator;
  /** \brief Range over the simplices of the skeleton of the simplicial complex, for a given 
   * dimension. */
  typedef boost::iterator_range<Skeleton_simplex_iterator> Skeleton_simplex_range;
  /** \brief Range over the simplices of the simplicial complex, ordered by the filtration. */
  typedef std::vector<Simplex_handle> Filtration_simplex_range;
  /** \brief Iterator over the simplices of the simplicial complex, ordered by the filtration.
   *
   * 'value_type' is Simplex_handle. */
  typedef typename Filtration_simplex_range::const_iterator Filtration_simplex_iterator;

  /* @} */  // end name range and iterator types
  /** \name Range and iterator methods
   * @{ */

  /** \brief Returns a range over the vertices of the simplicial complex. 
   * The order is increasing according to < on Vertex_handles.*/
  Complex_vertex_range complex_vertex_range() {
    return Complex_vertex_range(
                                boost::make_transform_iterator(root_.members_.begin(), return_first()),
                                boost::make_transform_iterator(root_.members_.end(), return_first()));
  }

  /** \brief Returns a range over the simplices of the simplicial complex.
   *
   * In the Simplex_tree, the tree is traverse in a depth-first fashion.
   * Consequently, simplices are ordered according to lexicographic order on the list of
   * Vertex_handles of a simplex, read in increasing < order for Vertex_handles. */
  Complex_simplex_range complex_simplex_range() {
    return Complex_simplex_range(Complex_simplex_iterator(this),
                                 Complex_simplex_iterator());
  }

  /** \brief Returns a range over the simplices of the dim-skeleton of the simplicial complex.
   *
   * The \f$d\f$-skeleton of a simplicial complex \f$\mathbf{K}\f$ is the simplicial complex containing the
   * simplices of \f$\mathbf{K}\f$ of dimension at most \f$d\f$.
   *
   * @param[in] dim The maximal dimension of the simplices in the skeleton.
   *
   * The simplices are ordered according to lexicographic order on the list of
   * Vertex_handles of a simplex, read in increasing < order for Vertex_handles. */
  Skeleton_simplex_range skeleton_simplex_range(int dim) {
    return Skeleton_simplex_range(Skeleton_simplex_iterator(this, dim),
                                  Skeleton_simplex_iterator());
  }

  /** \brief Returns a range over the simplices of the simplicial complex,
   * in the order of the filtration.
   *
   * The filtration is a monotonic function \f$ f: \mathbf{K} \rightarrow \mathbb{R} \f$, i.e. if two simplices
   * \f$\tau\f$ and \f$\sigma\f$ satisfy \f$\tau \subseteq \sigma\f$ then
   * \f$f(\tau) \leq f(\sigma)\f$.
   *
   * The method returns simplices ordered according to increasing filtration values. Ties are
   * resolved by considering inclusion relation (subsimplices appear before their cofaces). If two
   * simplices have same filtration value but are not comparable w.r.t. inclusion, lexicographic
   * order is used.
   *
   * The filtration must be valid. If the filtration has not been initialized yet, the
   * method initializes it (i.e. order the simplices). If the complex has changed since the last time the filtration
   * was initialized, please call `initialize_filtration()` to recompute it. */
  Filtration_simplex_range const& filtration_simplex_range(Indexing_tag = Indexing_tag()) {
    if (filtration_vect_.empty()) {
      initialize_filtration();
    }
    return filtration_vect_;
  }

  /** \brief Returns a range over the vertices of a simplex.
   *
   * The order in which the vertices are visited is the decreasing order for < on Vertex_handles,
   * which is consequenlty
   * equal to \f$(-1)^{\text{dim} \sigma}\f$ the canonical orientation on the simplex.
   */
  Simplex_vertex_range simplex_vertex_range(Simplex_handle sh) {
    assert(sh != null_simplex());  // Empty simplex
    return Simplex_vertex_range(Simplex_vertex_iterator(this, sh),
                                Simplex_vertex_iterator(this));
  }

  /** \brief Returns a range over the simplices of the boundary of a simplex.
   *
   * The boundary of a simplex is the set of codimension \f$1\f$ subsimplices of the simplex.
   * If the simplex is \f$[v_0, \cdots ,v_d]\f$, with canonical orientation
   * induced by \f$ v_0 < \cdots < v_d \f$, the iterator enumerates the
   * simplices of the boundary in the order:
   * \f$[v_0,\cdots,\widehat{v_i},\cdots,v_d]\f$ for \f$i\f$ from \f$0\f$ to \f$d\f$,
   * where \f$\widehat{v_i}\f$ means that the vertex \f$v_i\f$ is omitted.
   *
   * We note that the alternate sum of the simplices given by the iterator
   * gives \f$(-1)^{\text{dim} \sigma}\f$ the chains corresponding to the boundary
   * of the simplex.
   *
   * @param[in] sh Simplex for which the boundary is computed. */
  template<class SimplexHandle>
  Boundary_simplex_range boundary_simplex_range(SimplexHandle sh) {
    return Boundary_simplex_range(Boundary_simplex_iterator(this, sh),
                                  Boundary_simplex_iterator(this));
  }

  /** @} */  // end range and iterator methods
  /** \name Constructor/Destructor
   * @{ */

  /** \brief Constructs an empty simplex tree. */
  Simplex_tree()
      : null_vertex_(-1),
      root_(nullptr, null_vertex_),
      filtration_vect_(),
      dimension_(-1) { }

  /** \brief User-defined copy constructor reproduces the whole tree structure. */
  Simplex_tree(const Simplex_tree& simplex_source)
      : null_vertex_(simplex_source.null_vertex_),
      root_(nullptr, null_vertex_ , simplex_source.root_.members_),
      filtration_vect_(),
      dimension_(simplex_source.dimension_) {
    auto root_source = simplex_source.root_;
    rec_copy(&root_, &root_source);
  }

  /** \brief depth first search, inserts simplices when reaching a leaf. */
  void rec_copy(Siblings *sib, Siblings *sib_source) {
    for (auto sh = sib->members().begin(), sh_source = sib_source->members().begin();
         sh != sib->members().end(); ++sh, ++sh_source) {
      if (has_children(sh_source)) {
        Siblings * newsib = new Siblings(sib, sh_source->first);
        newsib->members_.reserve(sh_source->second.children()->members().size());
        for (auto & child : sh_source->second.children()->members())
          newsib->members_.emplace_hint(newsib->members_.end(), child.first, Node(newsib, child.second.filtration()));
        rec_copy(newsib, sh_source->second.children());
        sh->second.assign_children(newsib);
      }
    }
  }

  /** \brief User-defined move constructor moves the whole tree structure. */
  Simplex_tree(Simplex_tree && old)
      : null_vertex_(std::move(old.null_vertex_)),
      root_(std::move(old.root_)),
      filtration_vect_(std::move(old.filtration_vect_)),
      dimension_(std::move(old.dimension_)) {
    old.dimension_ = -1;
    old.root_ = Siblings(nullptr, null_vertex_);
  }

  /** \brief Destructor; deallocates the whole tree structure. */
  ~Simplex_tree() {
    for (auto sh = root_.members().begin(); sh != root_.members().end(); ++sh) {
      if (has_children(sh)) {
        rec_delete(sh->second.children());
      }
    }
  }
  /** @} */  // end constructor/destructor
 private:
  // Recursive deletion
  void rec_delete(Siblings * sib) {
    for (auto sh = sib->members().begin(); sh != sib->members().end(); ++sh) {
      if (has_children(sh)) {
        rec_delete(sh->second.children());
      }
    }
    delete sib;
  }

 public:
  /** \brief Checks if two simplex trees are equal. */
  bool operator==(Simplex_tree& st2) {
    if ((null_vertex_ != st2.null_vertex_) ||
        (dimension_ != st2.dimension_))
      return false;
    return rec_equal(&root_, &st2.root_);
  }

  /** \brief Checks if two simplex trees are different. */
  bool operator!=(Simplex_tree& st2) {
    return (!(*this == st2));
  }

 private:
  /** rec_equal: Checks recursively whether or not two simplex trees are equal, using depth first search. */
  bool rec_equal(Siblings* s1, Siblings* s2) {
    if (s1->members().size() != s2->members().size())
      return false;
    for (auto sh1 = s1->members().begin(), sh2 = s2->members().begin();
         (sh1 != s1->members().end() && sh2 != s2->members().end()); ++sh1, ++sh2) {
      if (sh1->first != sh2->first || sh1->second.filtration() != sh2->second.filtration())
        return false;
      if (has_children(sh1) != has_children(sh2))
        return false;
      // Recursivity on children only if both have children
      else if (has_children(sh1))
        if (!rec_equal(sh1->second.children(), sh2->second.children()))
          return false;
    }
    return true;
  }

 public:
  /** \brief Returns the key associated to a simplex.
   *
   * The filtration must be initialized.
   * \pre SimplexTreeOptions::store_key
   */
  static Simplex_key key(Simplex_handle sh) {
    return sh->second.key();
  }

  /** \brief Returns the simplex associated to a key.
   *
   * The filtration must be initialized.
   * \pre SimplexTreeOptions::store_key
   */
  Simplex_handle simplex(Simplex_key key) const {
    return filtration_vect_[key];
  }

  /** \brief Returns the filtration value of a simplex.
   *
   * Called on the null_simplex, it returns infinity.
   * If SimplexTreeOptions::store_filtration is false, returns 0.
   */
  static Filtration_value filtration(Simplex_handle sh) {
    if (sh != null_simplex()) {
      return sh->second.filtration();
    } else {
      return std::numeric_limits<Filtration_value>::infinity();
    }
  }

  /** \brief Sets the filtration value of a simplex.
   * \exception std::invalid_argument In debug mode, if sh is a null_simplex.
   */
  void assign_filtration(Simplex_handle sh, Filtration_value fv) {
    GUDHI_CHECK(sh != null_simplex(),
                std::invalid_argument("Simplex_tree::assign_filtration - cannot assign filtration on null_simplex"));
    sh->second.assign_filtration(fv);
  }

  /** \brief Returns a Simplex_handle different from all Simplex_handles
   * associated to the simplices in the simplicial complex.
   *
   * One can call filtration(null_simplex()). */
  static Simplex_handle null_simplex() {
    return Dictionary_it(nullptr);
  }

  /** \brief Returns a key different for all keys associated to the
   * simplices of the simplicial complex. */
  static Simplex_key null_key() {
    return -1;
  }

  /** \brief Returns a Vertex_handle different from all Vertex_handles associated
   * to the vertices of the simplicial complex. */
  Vertex_handle null_vertex() const {
    return null_vertex_;
  }

  /** \brief Returns the number of vertices in the complex. */
  size_t num_vertices() const {
    return root_.members_.size();
  }

 public:
  /** \brief returns the number of simplices in the simplex_tree. */
  size_t num_simplices() {
    return num_simplices(&root_);
  }

 private:
  /** \brief returns the number of simplices in the simplex_tree. */
  size_t num_simplices(Siblings * sib) {
    auto sib_begin = sib->members().begin();
    auto sib_end = sib->members().end();
    size_t simplices_number = sib_end - sib_begin;
    for (auto sh = sib_begin; sh != sib_end; ++sh) {
      if (has_children(sh)) {
        simplices_number += num_simplices(sh->second.children());
      }
    }
    return simplices_number;
  }

 public:
  /** \brief Returns the dimension of a simplex.
   *
   * Must be different from null_simplex().*/
  int dimension(Simplex_handle sh) {
    Siblings * curr_sib = self_siblings(sh);
    int dim = 0;
    while (curr_sib != nullptr) {
      ++dim;
      curr_sib = curr_sib->oncles();
    }
    return dim - 1;
  }

  /** \brief Returns an upper bound on the dimension of the simplicial complex. */
  int upper_bound_dimension() const {
    return dimension_;
  }

  /** \brief Returns the dimension of the simplicial complex.
      \details This function is not constant time because it can trigger `lower_upper_bound_dimension()` if required.
  */
  int dimension() {
    if (dimension_to_be_lowered_)
      lower_upper_bound_dimension();
    return dimension_;
  }

  /** \brief Returns true if the node in the simplex tree pointed by
   * sh has children.*/
  template<class SimplexHandle>
  bool has_children(SimplexHandle sh) const {
    return (sh->second.children()->parent() == sh->first);
  }

    /** \brief Given a range of Vertex_handles, returns the Simplex_handle
   * of the simplex in the simplicial complex containing the corresponding
   * vertices. Return null_simplex() if the simplex is not in the complex.
   *
   * The type InputVertexRange must be a range of <CODE>Vertex_handle</CODE>
   * on which we can call std::begin() function
   */
  template<class InputVertexRange = std::initializer_list<Vertex_handle>>
  Simplex_handle find(const InputVertexRange & s) {
    auto first = std::begin(s);
    auto last = std::end(s);

    if (first == last)
      return null_simplex();  // ----->>

    // Copy before sorting
    std::vector<Vertex_handle> copy(first, last);
    std::sort(std::begin(copy), std::end(copy));
    return find_simplex(copy);
  }

 private:
  /** Find function, with a sorted range of vertices. */
  Simplex_handle find_simplex(const std::vector<Vertex_handle> & simplex) {
    Siblings * tmp_sib = &root_;
    Dictionary_it tmp_dit;
    Vertex_handle last = simplex.back();
    for (auto v : simplex) {
      tmp_dit = tmp_sib->members_.find(v);
      if (tmp_dit == tmp_sib->members_.end()) {
        return null_simplex();
      }
      if (!has_children(tmp_dit) && v != last) {
        return null_simplex();
      }
      tmp_sib = tmp_dit->second.children();
    }
    return tmp_dit;
  }

  /** \brief Returns the Simplex_handle corresponding to the 0-simplex
   * representing the vertex with Vertex_handle v. */
  Simplex_handle find_vertex(Vertex_handle v) {
    if (Options::contiguous_vertices) {
      assert(contiguous_vertices());
      return root_.members_.begin() + v;
    } else {
      return root_.members_.find(v);
    }
  }

 public:
  /** \private \brief Test if the vertices have contiguous numbering: 0, 1, etc.  */
  bool contiguous_vertices() const {
    if (root_.members_.empty()) return true;
    if (root_.members_.begin()->first != 0) return false;
    if (std::prev(root_.members_.end())->first != static_cast<Vertex_handle>(root_.members_.size() - 1)) return false;
    return true;
  }

 private:
  /** \brief Inserts a simplex represented by a vector of vertex.
   * @param[in]  simplex    vector of Vertex_handles, representing the vertices of the new simplex. The vector must be
   * sorted by increasing vertex handle order.
   * @param[in]  filtration the filtration value assigned to the new simplex.
   * @return If the new simplex is inserted successfully (i.e. it was not in the
   * simplicial complex yet) the bool is set to true and the Simplex_handle is the handle assigned
   * to the new simplex.
   * If the insertion fails (the simplex is already there), the bool is set to false. If the insertion
   * fails and the simplex already in the complex has a filtration value strictly bigger than 'filtration',
   * we assign this simplex with the new value 'filtration', and set the Simplex_handle field of the
   * output pair to the Simplex_handle of the simplex. Otherwise, we set the Simplex_handle part to
   * null_simplex.
   * 
  */
  std::pair<Simplex_handle, bool> insert_vertex_vector(const std::vector<Vertex_handle>& simplex,
                                                     Filtration_value filtration) {
    Siblings * curr_sib = &root_;
    std::pair<Simplex_handle, bool> res_insert;
    auto vi = simplex.begin();
    for (; vi != simplex.end() - 1; ++vi) {
      res_insert = curr_sib->members_.emplace(*vi, Node(curr_sib, filtration));
      if (!(has_children(res_insert.first))) {
        res_insert.first->second.assign_children(new Siblings(curr_sib, *vi));
      }
      curr_sib = res_insert.first->second.children();
    }
    res_insert = curr_sib->members_.emplace(*vi, Node(curr_sib, filtration));
    if (!res_insert.second) {
      // if already in the complex
      if (res_insert.first->second.filtration() > filtration) {
        // if filtration value modified
        res_insert.first->second.assign_filtration(filtration);
        return res_insert;
      }
      // if filtration value unchanged
      return std::pair<Simplex_handle, bool>(null_simplex(), false);
    }
    // otherwise the insertion has succeeded - size is a size_type
    if (static_cast<int>(simplex.size()) - 1 > dimension_) {
      // Update dimension if needed
      dimension_ = static_cast<int>(simplex.size()) - 1;
    }
    return res_insert;
  }

 public:
  /** \brief Insert a simplex, represented by a range of Vertex_handles, in the simplicial complex.
   *
   * @param[in]  simplex    range of Vertex_handles, representing the vertices of the new simplex
   * @param[in]  filtration the filtration value assigned to the new simplex.
   * @return If the new simplex is inserted successfully (i.e. it was not in the
   * simplicial complex yet) the bool is set to true and the Simplex_handle is the handle assigned
   * to the new simplex.
   * If the insertion fails (the simplex is already there), the bool is set to false. If the insertion
   * fails and the simplex already in the complex has a filtration value strictly bigger than 'filtration',
   * we assign this simplex with the new value 'filtration', and set the Simplex_handle field of the
   * output pair to the Simplex_handle of the simplex. Otherwise, we set the Simplex_handle part to
   * null_simplex.
   *
   * All subsimplices do not necessary need to be already in the simplex tree to proceed to an
   * insertion. However, the property of being a simplicial complex will be violated. This allows
   * us to insert a stream of simplices contained in a simplicial complex without considering any
   * order on them.
   *
   * The filtration value
   * assigned to the new simplex must preserve the monotonicity of the filtration.
   *
   * The type InputVertexRange must be a range for which .begin() and
   * .end() return input iterators, with 'value_type' Vertex_handle. */
  template<class InputVertexRange = std::initializer_list<Vertex_handle>>
  std::pair<Simplex_handle, bool> insert_simplex(const InputVertexRange & simplex,
                                                 Filtration_value filtration = 0) {
    auto first = std::begin(simplex);
    auto last = std::end(simplex);

    if (first == last)
      return std::pair<Simplex_handle, bool>(null_simplex(), true);  // ----->>

    // Copy before sorting
    std::vector<Vertex_handle> copy(first, last);
    std::sort(std::begin(copy), std::end(copy));
    return insert_vertex_vector(copy, filtration);
  }

    /** \brief Insert a N-simplex and all his subfaces, from a N-simplex represented by a range of
   * Vertex_handles, in the simplicial complex.
   *
   * @param[in]  Nsimplex   range of Vertex_handles, representing the vertices of the new N-simplex
   * @param[in]  filtration the filtration value assigned to the new N-simplex.
   * @return If the new simplex is inserted successfully (i.e. it was not in the
   * simplicial complex yet) the bool is set to true and the Simplex_handle is the handle assigned
   * to the new simplex.
   * If the insertion fails (the simplex is already there), the bool is set to false. If the insertion
   * fails and the simplex already in the complex has a filtration value strictly bigger than 'filtration',
   * we assign this simplex with the new value 'filtration', and set the Simplex_handle field of the
   * output pair to the Simplex_handle of the simplex. Otherwise, we set the Simplex_handle part to
   * null_simplex.
   */
  template<class InputVertexRange = std::initializer_list<Vertex_handle>>
  std::pair<Simplex_handle, bool> insert_simplex_and_subfaces(const InputVertexRange& Nsimplex,
                                   Filtration_value filtration = 0) {
    auto first = std::begin(Nsimplex);
    auto last = std::end(Nsimplex);

    if (first == last)
      return std::pair<Simplex_handle, bool>(null_simplex(), true);  // ----->>

    // Copy before sorting
    std::vector<Vertex_handle> copy(first, last);
    std::sort(std::begin(copy), std::end(copy));

    std::vector<std::vector<Vertex_handle>> to_be_inserted;
    std::vector<std::vector<Vertex_handle>> to_be_propagated;
    return rec_insert_simplex_and_subfaces(copy, to_be_inserted, to_be_propagated, filtration);
  }

 private:
  std::pair<Simplex_handle, bool> rec_insert_simplex_and_subfaces(std::vector<Vertex_handle>& the_simplex,
                                                             std::vector<std::vector<Vertex_handle>>& to_be_inserted,
                                                             std::vector<std::vector<Vertex_handle>>& to_be_propagated,
                                                             Filtration_value filtration = 0.0) {
    std::pair<Simplex_handle, bool> insert_result;
    if (the_simplex.size() > 1) {
      // Get and remove last vertex
      Vertex_handle last_vertex = the_simplex.back();
      the_simplex.pop_back();
      // Recursive call after last vertex removal
      insert_result = rec_insert_simplex_and_subfaces(the_simplex, to_be_inserted, to_be_propagated, filtration);

      // Concatenation of to_be_inserted and to_be_propagated
      to_be_inserted.insert(to_be_inserted.begin(), to_be_propagated.begin(), to_be_propagated.end());
      to_be_propagated = to_be_inserted;

      // to_be_inserted treatment
      for (auto& simplex_tbi : to_be_inserted) {
        simplex_tbi.push_back(last_vertex);
      }
      std::vector<Vertex_handle> last_simplex(1, last_vertex);
      to_be_inserted.insert(to_be_inserted.begin(), last_simplex);
      // i.e. (0,1,2) =>
      // [to_be_inserted | to_be_propagated] = [(1) (0,1) | (0)]
      // [to_be_inserted | to_be_propagated] = [(2) (0,2) (1,2) (0,1,2) | (0) (1) (0,1)]
      // N.B. : it is important the last inserted to be the highest in dimension
      // in order to return the "last" insert_simplex result

      // insert all to_be_inserted
      for (auto& simplex_tbi : to_be_inserted) {
        insert_result = insert_vertex_vector(simplex_tbi, filtration);
      }
    } else if (the_simplex.size() == 1) {
      // When reaching the end of recursivity, vector of simplices shall be empty and filled on back recursive
      if ((to_be_inserted.size() != 0) || (to_be_propagated.size() != 0)) {
        std::cerr << "Simplex_tree::rec_insert_simplex_and_subfaces - Error vector not empty\n";
        exit(-1);
      }
      std::vector<Vertex_handle> first_simplex(1, the_simplex.back());
      // i.e. (0,1,2) => [to_be_inserted | to_be_propagated] = [(0) | ]
      to_be_inserted.push_back(first_simplex);

      insert_result = insert_vertex_vector(first_simplex, filtration);
    } else {
        std::cerr << "Simplex_tree::rec_insert_simplex_and_subfaces - Recursivity error\n";
        exit(-1);
    }
    return insert_result;
  }

 public:
  /** \brief Assign a value 'key' to the key of the simplex
   * represented by the Simplex_handle 'sh'. */
  void assign_key(Simplex_handle sh, Simplex_key key) {
    sh->second.assign_key(key);
  }

  /** Returns the two Simplex_handle corresponding to the endpoints of
   * and edge. sh must point to a 1-dimensional simplex. This is an
   * optimized version of the boundary computation. */
  std::pair<Simplex_handle, Simplex_handle> endpoints(Simplex_handle sh) {
    assert(dimension(sh) == 1);
    return { find_vertex(sh->first), find_vertex(self_siblings(sh)->parent()) };
  }

  /** Returns the Siblings containing a simplex.*/
  template<class SimplexHandle>
  Siblings* self_siblings(SimplexHandle sh) {
    if (sh->second.children()->parent() == sh->first)
      return sh->second.children()->oncles();
    else
      return sh->second.children();
  }

 public:
  /** Returns a pointer to the root nodes of the simplex tree. */
  Siblings * root() {
    return &root_;
  }

<<<<<<< HEAD
  /** Set an upper bound for the filtration values. */
  void set_filtration(Filtration_value fil) {
      threshold_ = fil;
  }

=======
>>>>>>> e0940ef5
  /** Set a dimension for the simplicial complex. */
  void set_dimension(int dimension) {
    dimension_ = dimension;
  }

 public:
  /** \brief Initializes the filtrations, i.e. sort the
   * simplices according to their order in the filtration and initializes all Simplex_keys.
   *
   * After calling this method, filtration_simplex_range() becomes valid, and each simplex is
   * assigned a Simplex_key corresponding to its order in the filtration (from 0 to m-1 for a
   * simplicial complex with m simplices).
   *
   * Will be automatically called when calling filtration_simplex_range()
   * if the filtration has never been initialized yet. */
  void initialize_filtration() {
    filtration_vect_.clear();
    filtration_vect_.reserve(num_simplices());
    for (Simplex_handle sh : complex_simplex_range())
      filtration_vect_.push_back(sh);

    /* We use stable_sort here because with libstdc++ it is faster than sort.
     * is_before_in_filtration is now a total order, but we used to call
     * stable_sort for the following heuristic:
     * The use of a depth-first traversal of the simplex tree, provided by
     * complex_simplex_range(), combined with a stable sort is meant to
     * optimize the order of simplices with same filtration value. The
     * heuristic consists in inserting the cofaces of a simplex as soon as
     * possible.
     */
#ifdef GUDHI_USE_TBB
    tbb::parallel_sort(filtration_vect_.begin(), filtration_vect_.end(), is_before_in_filtration(this));
#else
    std::stable_sort(filtration_vect_.begin(), filtration_vect_.end(), is_before_in_filtration(this));
#endif
  }

 private:
  /** Recursive search of cofaces
   * This function uses DFS
   *\param vertices contains a list of vertices, which represent the vertices of the simplex not found yet.
   *\param curr_nbVertices represents the number of vertices of the simplex we reached by going through the tree.
   *\param cofaces contains a list of Simplex_handle, representing all the cofaces asked.
   *\param star true if we need the star of the simplex
   *\param nbVertices number of vertices of the cofaces we search
   * Prefix actions : When the bottom vertex matches with the current vertex in the tree, we remove the bottom vertex from vertices.
   * Infix actions : Then we call or not the recursion.
   * Postfix actions : Finally, we add back the removed vertex into vertices, and remove this vertex from curr_nbVertices so that we didn't change the parameters.
   * If the vertices list is empty, we need to check if curr_nbVertices matches with the dimension of the cofaces asked.
   */
  void rec_coface(std::vector<Vertex_handle> &vertices, Siblings *curr_sib, int curr_nbVertices,
                  std::vector<Simplex_handle>& cofaces, bool star, int nbVertices) {
    if (!(star || curr_nbVertices <= nbVertices))  // dimension of actual simplex <= nbVertices
      return;
    for (Simplex_handle simplex = curr_sib->members().begin(); simplex != curr_sib->members().end(); ++simplex) {
      if (vertices.empty()) {
        // If we reached the end of the vertices, and the simplex has more vertices than the given simplex
        // => we found a coface

        // Add a coface if we wan't the star or if the number of vertices of the current simplex matches with nbVertices
        bool addCoface = (star || curr_nbVertices == nbVertices);
        if (addCoface)
          cofaces.push_back(simplex);
        if ((!addCoface || star) && has_children(simplex))  // Rec call
          rec_coface(vertices, simplex->second.children(), curr_nbVertices + 1, cofaces, star, nbVertices);
      } else {
        if (simplex->first == vertices.back()) {
          // If curr_sib matches with the top vertex
          bool equalDim = (star || curr_nbVertices == nbVertices);  // dimension of actual simplex == nbVertices
          bool addCoface = vertices.size() == 1 && equalDim;
          if (addCoface)
            cofaces.push_back(simplex);
          if ((!addCoface || star) && has_children(simplex)) {
            // Rec call
            Vertex_handle tmp = vertices.back();
            vertices.pop_back();
            rec_coface(vertices, simplex->second.children(), curr_nbVertices + 1, cofaces, star, nbVertices);
            vertices.push_back(tmp);
          }
        } else if (simplex->first > vertices.back()) {
          return;
        } else {
          // (simplex->first < vertices.back()
          if (has_children(simplex))
            rec_coface(vertices, simplex->second.children(), curr_nbVertices + 1, cofaces, star, nbVertices);
        }
      }
    }
  }

 public:
  /** \brief Compute the star of a n simplex
   * \param simplex represent the simplex of which we search the star
   * \return Vector of Simplex_handle, empty vector if no cofaces found.
   */

  Cofaces_simplex_range star_simplex_range(const Simplex_handle simplex) {
    return cofaces_simplex_range(simplex, 0);
  }

  /** \brief Compute the cofaces of a n simplex
   * \param simplex represent the n-simplex of which we search the n+codimension cofaces
   * \param codimension The function returns the n+codimension-cofaces of the n-simplex. If codimension = 0, 
   * return all cofaces (equivalent of star function)
   * \return Vector of Simplex_handle, empty vector if no cofaces found.
   */

  Cofaces_simplex_range cofaces_simplex_range(const Simplex_handle simplex, int codimension) {
    Cofaces_simplex_range cofaces;
    // codimension must be positive or null integer
    assert(codimension >= 0);
    Simplex_vertex_range rg = simplex_vertex_range(simplex);
    std::vector<Vertex_handle> copy(rg.begin(), rg.end());
    if (codimension + static_cast<int>(copy.size()) > dimension_ + 1 ||
        (codimension == 0 && static_cast<int>(copy.size()) > dimension_))  // n+codimension greater than dimension_
      return cofaces;
    // must be sorted in decreasing order
    assert(std::is_sorted(copy.begin(), copy.end(), std::greater<Vertex_handle>()));
    bool star = codimension == 0;
    rec_coface(copy, &root_, 1, cofaces, star, codimension + static_cast<int>(copy.size()));
    return cofaces;
  }

 private:
  /** \brief Returns true iff the list of vertices of sh1
   * is smaller than the list of vertices of sh2 w.r.t.
   * lexicographic order on the lists read in reverse.
   *
   * It defines a StrictWeakOrdering on simplices. The Simplex_vertex_iterators
   * must traverse the Vertex_handle in decreasing order. Reverse lexicographic order satisfy
   * the property that a subsimplex of a simplex is always strictly smaller with this order. */
  bool reverse_lexicographic_order(Simplex_handle sh1, Simplex_handle sh2) {
    Simplex_vertex_range rg1 = simplex_vertex_range(sh1);
    Simplex_vertex_range rg2 = simplex_vertex_range(sh2);
    Simplex_vertex_iterator it1 = rg1.begin();
    Simplex_vertex_iterator it2 = rg2.begin();
    while (it1 != rg1.end() && it2 != rg2.end()) {
      if (*it1 == *it2) {
        ++it1;
        ++it2;
      } else {
        return *it1 < *it2;
      }
    }
    return ((it1 == rg1.end()) && (it2 != rg2.end()));
  }

  /** \brief StrictWeakOrdering, for the simplices, defined by the filtration.
   *
   * It corresponds to the partial order
   * induced by the filtration values, with ties resolved using reverse lexicographic order.
   * Reverse lexicographic order has the property to always consider the subsimplex of a simplex
   * to be smaller. The filtration function must be monotonic. */
  struct is_before_in_filtration {
    explicit is_before_in_filtration(Simplex_tree * st)
        : st_(st) { }

    bool operator()(const Simplex_handle sh1, const Simplex_handle sh2) const {
      // Not using st_->filtration(sh1) because it uselessly tests for null_simplex.
      if (sh1->second.filtration() != sh2->second.filtration()) {
        return sh1->second.filtration() < sh2->second.filtration();
      }
      // is sh1 a proper subface of sh2
      return st_->reverse_lexicographic_order(sh1, sh2);
    }

    Simplex_tree * st_;
  };

 public:
  /** \brief Inserts a 1-skeleton in an empty Simplex_tree.
   *
   * The Simplex_tree must contain no simplex when the method is
   * called.
   *
   * Inserts all vertices and edges given by a OneSkeletonGraph.
   * OneSkeletonGraph must be a model of boost::AdjacencyGraph,
   * boost::EdgeListGraph and boost::PropertyGraph.
   *
   * The vertex filtration value is accessible through the property tag
   * vertex_filtration_t.
   * The edge filtration value is accessible through the property tag
   * edge_filtration_t.
   *
   * boost::graph_traits<OneSkeletonGraph>::vertex_descriptor
   *                                    must be Vertex_handle.
   * boost::graph_traits<OneSkeletonGraph>::directed_category
   *                                    must be undirected_tag. */
  template<class OneSkeletonGraph>
  void insert_graph(const OneSkeletonGraph& skel_graph) {
    // the simplex tree must be empty
    assert(num_simplices() == 0);

    if (boost::num_vertices(skel_graph) == 0) {
      return;
    }
    if (num_edges(skel_graph) == 0) {
      dimension_ = 0;
    } else {
      dimension_ = 1;
    }

    root_.members_.reserve(boost::num_vertices(skel_graph));

    typename boost::graph_traits<OneSkeletonGraph>::vertex_iterator v_it,
        v_it_end;
    for (std::tie(v_it, v_it_end) = boost::vertices(skel_graph); v_it != v_it_end;
         ++v_it) {
      root_.members_.emplace_hint(
                                  root_.members_.end(), *v_it,
                                  Node(&root_, boost::get(vertex_filtration_t(), skel_graph, *v_it)));
    }
    typename boost::graph_traits<OneSkeletonGraph>::edge_iterator e_it,
        e_it_end;
    for (std::tie(e_it, e_it_end) = boost::edges(skel_graph); e_it != e_it_end;
         ++e_it) {
      auto u = source(*e_it, skel_graph);
      auto v = target(*e_it, skel_graph);
      if (u < v) {
        // count edges only once { std::swap(u,v); } // u < v
        auto sh = find_vertex(u);
        if (!has_children(sh)) {
          sh->second.assign_children(new Siblings(&root_, sh->first));
        }

        sh->second.children()->members().emplace(
                                                 v,
                                                 Node(sh->second.children(),
                                                      boost::get(edge_filtration_t(), skel_graph, *e_it)));
      }
    }
  }

  /** \brief Expands the Simplex_tree containing only its one skeleton
   * until dimension max_dim.
   *
   * The expanded simplicial complex until dimension \f$d\f$
   * attached to a graph \f$G\f$ is the maximal simplicial complex of
   * dimension at most \f$d\f$ admitting the graph \f$G\f$ as \f$1\f$-skeleton.
   * The filtration value assigned to a simplex is the maximal filtration
   * value of one of its edges.
   *
   * The Simplex_tree must contain no simplex of dimension bigger than
   * 1 when calling the method. */
  void expansion(int max_dim) {
    dimension_ = max_dim;
    for (Dictionary_it root_it = root_.members_.begin();
         root_it != root_.members_.end(); ++root_it) {
      if (has_children(root_it)) {
        siblings_expansion(root_it->second.children(), max_dim - 1);
      }
    }
    dimension_ = max_dim - dimension_;
  }

 private:
  /** \brief Recursive expansion of the simplex tree.*/
  void siblings_expansion(Siblings * siblings,  // must contain elements
                          int k) {
    if (dimension_ > k) {
      dimension_ = k;
    }
    if (k == 0)
      return;
    Dictionary_it next = siblings->members().begin();
    ++next;

    thread_local std::vector<std::pair<Vertex_handle, Node> > inter;
    for (Dictionary_it s_h = siblings->members().begin();
         s_h != siblings->members().end(); ++s_h, ++next) {
      Simplex_handle root_sh = find_vertex(s_h->first);
      if (has_children(root_sh)) {
        intersection(
                     inter,  // output intersection
                     next,  // begin
                     siblings->members().end(),  // end
                     root_sh->second.children()->members().begin(),
                     root_sh->second.children()->members().end(),
                     s_h->second.filtration());
        if (inter.size() != 0) {
          Siblings * new_sib = new Siblings(siblings,  // oncles
                                            s_h->first,  // parent
                                            inter);  // boost::container::ordered_unique_range_t
          inter.clear();
          s_h->second.assign_children(new_sib);
          siblings_expansion(new_sib, k - 1);
        } else {
          // ensure the children property
          s_h->second.assign_children(siblings);
          inter.clear();
        }
      }
    }
  }

  /** \brief Intersects Dictionary 1 [begin1;end1) with Dictionary 2 [begin2,end2)
   * and assigns the maximal possible Filtration_value to the Nodes. */
  static void intersection(std::vector<std::pair<Vertex_handle, Node> >& intersection,
                           Dictionary_it begin1, Dictionary_it end1,
                           Dictionary_it begin2, Dictionary_it end2,
                           Filtration_value filtration_) {
    if (begin1 == end1 || begin2 == end2)
      return;  // ----->>
    while (true) {
      if (begin1->first == begin2->first) {
        Filtration_value filt = (std::max)({begin1->second.filtration(), begin2->second.filtration(), filtration_});
        intersection.emplace_back(begin1->first, Node(nullptr, filt));
        if (++begin1 == end1 || ++begin2 == end2)
          return;  // ----->>
      } else if (begin1->first < begin2->first) {
        if (++begin1 == end1)
          return;
      } else /* begin1->first > begin2->first */ {
        if (++begin2 == end2)
          return;  // ----->>
      }
    }
  }

 public:
  /** \brief Expands a simplex tree containing only a graph. Simplices corresponding to cliques in the graph are added
   * incrementally, faces before cofaces, unless the simplex has dimension larger than `max_dim` or `block_simplex`
   * returns true for this simplex.
   *
   * @param[in] max_dim Expansion maximal dimension value.
   * @param[in] block_simplex Blocker oracle. Its concept is <CODE>bool block_simplex(Simplex_handle sh)</CODE>
   *
   * The function identifies a candidate simplex whose faces are all already in the complex, inserts
   * it with a filtration value corresponding to the maximum of the filtration values of the faces, then calls
   * `block_simplex` on a `Simplex_handle` for this new simplex. If `block_simplex` returns true, the simplex is
   * removed, otherwise it is kept. Note that the evaluation of `block_simplex` is a good time to update the
   * filtration value of the simplex if you want a customized value. The algorithm then proceeds with the next
   * candidate.
   *
   * @warning several candidates of the same dimension may be inserted simultaneously before calling `block_simplex`,
   * so if you examine the complex in `block_simplex`, you may hit a few simplices of the same dimension that have not
   * been vetted by `block_simplex` yet, or have already been rejected but not yet removed.
   */
  template< typename Blocker >
  void expansion_with_blockers(int max_dim, Blocker block_simplex) {
    // Loop must be from the end to the beginning, as higher dimension simplex are always on the left part of the tree
    for (auto& simplex : boost::adaptors::reverse(root_.members())) {
      if (has_children(&simplex)) {
        siblings_expansion_with_blockers(simplex.second.children(), max_dim, max_dim - 1, block_simplex);
      }
    }
  }

 private:
  /** \brief Recursive expansion with blockers of the simplex tree.*/
  template< typename Blocker >
  void siblings_expansion_with_blockers(Siblings* siblings, int max_dim, int k, Blocker block_simplex) {
    if (dimension_ < max_dim - k) {
      dimension_ = max_dim - k;
    }
    if (k == 0)
      return;
    // No need to go deeper
    if (siblings->members().size() < 2)
      return;
    // Reverse loop starting before the last one for 'next' to be the last one
    for (auto simplex = siblings->members().rbegin() + 1; simplex != siblings->members().rend(); simplex++) {
      std::vector<std::pair<Vertex_handle, Node> > intersection;
      for(auto next = siblings->members().rbegin(); next != simplex; next++) {
        bool to_be_inserted = true;
        Filtration_value filt = simplex->second.filtration();
        // If all the boundaries are present, 'next' needs to be inserted
        for (Simplex_handle border : boundary_simplex_range(simplex)) {
          Simplex_handle border_child = find_child(border, next->first);
          if (border_child == null_simplex()) {
            to_be_inserted=false;
            break;
          }
          filt = std::max(filt, filtration(border_child));
        }
        if (to_be_inserted) {
          intersection.emplace_back(next->first, Node(nullptr, filt));
        }
      }
      if (intersection.size() != 0) {
        // Reverse the order to insert
        Siblings * new_sib = new Siblings(siblings,  // oncles
                                          simplex->first,  // parent
                                          boost::adaptors::reverse(intersection));  // boost::container::ordered_unique_range_t
        std::vector<Simplex_handle> blocked_new_sib_list;
        // As all intersections are inserted, we can call the blocker function on all new_sib members
        for (auto new_sib_member = new_sib->members().begin();
             new_sib_member != new_sib->members().end();
             new_sib_member++) {
           bool blocker_result = block_simplex(new_sib_member);
           // new_sib member has been blocked by the blocker function
           // add it to the list to be removed - do not perform it while looping on it
           if (blocker_result)
             blocked_new_sib_list.push_back(new_sib_member);
        }
        bool removed = false;
        for (auto& blocked_new_sib_member : blocked_new_sib_list){
          removed = removed || remove_maximal_simplex(blocked_new_sib_member);
        }
        if (removed) {
          // ensure the children property
          simplex->second.assign_children(siblings);
        } else {
          // ensure recursive call
          simplex->second.assign_children(new_sib);
          siblings_expansion_with_blockers(new_sib, max_dim, k - 1, block_simplex);
        }
      } else {
        // ensure the children property
        simplex->second.assign_children(siblings);
      }
    }
  }

  /* \private Returns the Simplex_handle composed of the vertex list (from the Simplex_handle), plus the given
   * Vertex_handle if the Vertex_handle is found in the Simplex_handle children list.
   * Returns null_simplex() if it does not exist
  */
  Simplex_handle find_child(Simplex_handle sh, Vertex_handle vh) const {
    if (!has_children(sh))
      return null_simplex();

    Simplex_handle child = sh->second.children()->find(vh);
    // Specific case of boost::flat_map does not find, returns boost::flat_map::end()
    // in simplex tree we want a null_simplex()
    if (child == sh->second.children()->members().end())
      return null_simplex();

    return child;
  }

 public:
  /** \brief Write the hasse diagram of the simplicial complex in os.
   *
   * Each row in the file correspond to a simplex. A line is written:
   * dim idx_1 ... idx_k fil   where dim is the dimension of the simplex,
   * idx_1 ... idx_k are the row index (starting from 0) of the simplices of the boundary
   * of the simplex, and fil is its filtration value. */
  void print_hasse(std::ostream& os) {
    os << num_simplices() << " " << std::endl;
    for (auto sh : filtration_simplex_range()) {
      os << dimension(sh) << " ";
      for (auto b_sh : boundary_simplex_range(sh)) {
        os << key(b_sh) << " ";
      }
      os << filtration(sh) << " \n";
    }
  }

 public:
  /** \brief Browse the simplex tree to ensure the filtration is not decreasing.
   * The simplex tree is browsed starting from the root until the leaf, and the filtration values are set with their
   * parent value (increased), in case the values are decreasing.
   * @return The filtration modification information.
   * \post Some simplex tree functions require the filtration to be valid. `make_filtration_non_decreasing()`
   * function is not launching `initialize_filtration()` but returns the filtration modification information. If the
   * complex has changed , please call `initialize_filtration()` to recompute it.
   */
  bool make_filtration_non_decreasing() {
    bool modified = false;
    // Loop must be from the end to the beginning, as higher dimension simplex are always on the left part of the tree
    for (auto& simplex : boost::adaptors::reverse(root_.members())) {
      if (has_children(&simplex)) {
        modified |= rec_make_filtration_non_decreasing(simplex.second.children());
      }
    }
    return modified;
  }

 private:
  /** \brief Recursively Browse the simplex tree to ensure the filtration is not decreasing.
   * @param[in] sib Siblings to be parsed.
   * @return The filtration modification information in order to trigger initialize_filtration.
   */
  bool rec_make_filtration_non_decreasing(Siblings * sib) {
    bool modified = false;

    // Loop must be from the end to the beginning, as higher dimension simplex are always on the left part of the tree
    for (auto& simplex : boost::adaptors::reverse(sib->members())) {
      // Find the maximum filtration value in the border
      Boundary_simplex_range boundary = boundary_simplex_range(&simplex);
      Boundary_simplex_iterator max_border = std::max_element(std::begin(boundary), std::end(boundary),
                                                              [](Simplex_handle sh1, Simplex_handle sh2) {
                                                                return filtration(sh1) < filtration(sh2);
                                                              });

      Filtration_value max_filt_border_value = filtration(*max_border);
      if (simplex.second.filtration() < max_filt_border_value) {
        // Store the filtration modification information
        modified = true;
        simplex.second.assign_filtration(max_filt_border_value);
      }
      if (has_children(&simplex)) {
        modified |= rec_make_filtration_non_decreasing(simplex.second.children());
      }
    }
    // Make the modified information to be traced by upper call
    return modified;
  }

 public:
  /** \brief Prune above filtration value given as parameter.
   * @param[in] filtration Maximum threshold value.
   * @return The filtration modification information.
   * \post Some simplex tree functions require the filtration to be valid. `prune_above_filtration()`
   * function is not launching `initialize_filtration()` but returns the filtration modification information. If the
   * complex has changed , please call `initialize_filtration()` to recompute it.
   * \post Note that the dimension of the simplicial complex may be lower after calling `prune_above_filtration()`
   * than it was before. However, `upper_bond_dimension()` will return the old value, which remains a valid upper
   * bound. If you care, you can call `dimension()` to recompute the exact dimension.
   */
  bool prune_above_filtration(Filtration_value filtration) {
    return rec_prune_above_filtration(root(), filtration);
  }

 private:
  bool rec_prune_above_filtration(Siblings* sib, Filtration_value filt) {
    auto&& list = sib->members();
    auto last = std::remove_if(list.begin(), list.end(), [=](Dit_value_t& simplex) {
        if (simplex.second.filtration() <= filt) return false;
        if (has_children(&simplex)) rec_delete(simplex.second.children());
        // dimension may need to be lowered
        dimension_to_be_lowered_ = true;
        return true;
      });

    bool modified = (last != list.end());
    if (last == list.begin() && sib != root()) {
      // Removing the whole siblings, parent becomes a leaf.
      sib->oncles()->members()[sib->parent()].assign_children(sib->oncles());
      delete sib;
      // dimension may need to be lowered
      dimension_to_be_lowered_ = true;
      return true;
    } else {
      // Keeping some elements of siblings. Remove the others, and recurse in the remaining ones.
      list.erase(last, list.end());
      for (auto&& simplex : list)
        if (has_children(&simplex))
          modified |= rec_prune_above_filtration(simplex.second.children(), filt);
    }
    return modified;
  }

 private:
  /** \brief Deep search simplex tree dimension recompute.
   * @return True if the dimension was modified, false otherwise.
   * \pre Be sure the simplex tree has not a too low dimension value as the deep search stops when the former dimension
   * has been reached (cf. `upper_bound_dimension()` and `set_dimension()` methods).
   */
  bool lower_upper_bound_dimension() {
    // reset automatic detection to recompute
    dimension_to_be_lowered_ = false;
    int new_dimension = -1;
    // Browse the tree from the left to the right as higher dimension cells are more likely on the left part of the tree
    for (Simplex_handle sh : complex_simplex_range()) {
#ifdef DEBUG_TRACES
      for (auto vertex : simplex_vertex_range(sh)) {
        std::cout << " " << vertex;
      }
      std::cout << std::endl;
#endif  // DEBUG_TRACES

      int sh_dimension = dimension(sh);
      if (sh_dimension >= dimension_)
        // Stop browsing as soon as the dimension is reached, no need to go furter
        return false;
      new_dimension = std::max(new_dimension, sh_dimension);
    }
    dimension_ = new_dimension;
    return true;
  }


 public:
  /** \brief Remove a maximal simplex.
   * @param[in] sh Simplex handle on the maximal simplex to remove.
   * @return a boolean value that is an implementation detail, and that the user is supposed to ignore
   * \pre Please check the simplex has no coface before removing it.
   * \exception std::invalid_argument In debug mode, if sh has children.
<<<<<<< HEAD
   * \post Be aware that removing is shifting data in a flat_map (`initialize_filtration()` to be done).
   * \post Note that the dimension of the simplicial complex may be lower after calling `remove_maximal_simplex()`
   * than it was before. However, `upper_bond_dimension()` will return the old value, which remains a valid upper
   * bound. If you care, you can call `dimension()` to recompute the exact dimension.
=======
   * \post Be aware that removing is shifting data in a flat_map (initialize_filtration to be done).
   * \internal @return true if the leaf's branch has no other leaves (branch's children has been re-assigned), false otherwise.
>>>>>>> e0940ef5
   */
  bool remove_maximal_simplex(Simplex_handle sh) {
    // Guarantee the simplex has no children
    GUDHI_CHECK(!has_children(sh),
                std::invalid_argument("Simplex_tree::remove_maximal_simplex - argument has children"));

    // Simplex is a leaf, it means the child is the Siblings owning the leaf
    Siblings* child = sh->second.children();

    if ((child->size() > 1) || (child == root())) {
      // Not alone, just remove it from members
      // Special case when child is the root of the simplex tree, just remove it from members
      child->erase(sh);
    } else {
      // Sibling is emptied : must be deleted, and its parent must point on his own Sibling
      child->oncles()->members().at(child->parent()).assign_children(child->oncles());
      delete child;
<<<<<<< HEAD
      // dimension may need to be lowered
      dimension_to_be_lowered_ = true;
=======
      return true;
>>>>>>> e0940ef5
    }
    return false;
  }

 private:
  Vertex_handle null_vertex_;
  /** \brief Total number of simplices in the complex, without the empty simplex.*/
  /** \brief Set of simplex tree Nodes representing the vertices.*/
  Siblings root_;
  /** \brief Simplices ordered according to a filtration.*/
  std::vector<Simplex_handle> filtration_vect_;
  /** \brief Upper bound on the dimension of the simplicial complex.*/
  int dimension_;
  bool dimension_to_be_lowered_ = false;
};

// Print a Simplex_tree in os.
template<typename...T>
std::ostream& operator<<(std::ostream & os, Simplex_tree<T...> & st) {
  for (auto sh : st.filtration_simplex_range()) {
    os << st.dimension(sh) << " ";
    for (auto v : st.simplex_vertex_range(sh)) {
      os << v << " ";
    }
    os << st.filtration(sh) << "\n";  // TODO(VR): why adding the key ?? not read ?? << "     " << st.key(sh) << " \n";
  }
  return os;
}

template<typename...T>
std::istream& operator>>(std::istream & is, Simplex_tree<T...> & st) {
  typedef Simplex_tree<T...> ST;
  std::vector<typename ST::Vertex_handle> simplex;
  typename ST::Filtration_value fil;
<<<<<<< HEAD
  typename ST::Filtration_value max_fil = 0;
  while (read_simplex(is, simplex, fil)) {
    // read all simplices in the file as a list of vertices
    if (max_fil < fil) {
      max_fil = fil;
=======
  int max_dim = -1;
  while (read_simplex(is, simplex, fil)) {
    // read all simplices in the file as a list of vertices
    // Warning : simplex_size needs to be casted in int - Can be 0
    int dim = static_cast<int> (simplex.size() - 1);
    if (max_dim < dim) {
      max_dim = dim;
>>>>>>> e0940ef5
    }
    // insert every simplex in the simplex tree
    st.insert_simplex(simplex, fil);
    simplex.clear();
  }
<<<<<<< HEAD
  st.set_filtration(max_fil);
=======
  st.set_dimension(max_dim);
>>>>>>> e0940ef5

  return is;
}

/** Model of SimplexTreeOptions.
 * 
 * Maximum number of simplices to compute persistence is <CODE>std::numeric_limits<std::uint32_t>::max()</CODE>
 * (about 4 billions of simplices). */
struct Simplex_tree_options_full_featured {
  typedef linear_indexing_tag Indexing_tag;
  typedef int Vertex_handle;
  typedef double Filtration_value;
  typedef std::uint32_t Simplex_key;
  static const bool store_key = true;
  static const bool store_filtration = true;
  static const bool contiguous_vertices = false;
};

/** Model of SimplexTreeOptions, faster than `Simplex_tree_options_full_featured` but note the unsafe
 * `contiguous_vertices` option.
 * 
 * Maximum number of simplices to compute persistence is <CODE>std::numeric_limits<std::uint32_t>::max()</CODE>
 * (about 4 billions of simplices). */

struct Simplex_tree_options_fast_persistence {
  typedef linear_indexing_tag Indexing_tag;
  typedef int Vertex_handle;
  typedef float Filtration_value;
  typedef std::uint32_t Simplex_key;
  static const bool store_key = true;
  static const bool store_filtration = true;
  static const bool contiguous_vertices = true;
};

/** @} */  // end defgroup simplex_tree

}  // namespace Gudhi

#endif  // SIMPLEX_TREE_H_<|MERGE_RESOLUTION|>--- conflicted
+++ resolved
@@ -760,14 +760,6 @@
     return &root_;
   }
 
-<<<<<<< HEAD
-  /** Set an upper bound for the filtration values. */
-  void set_filtration(Filtration_value fil) {
-      threshold_ = fil;
-  }
-
-=======
->>>>>>> e0940ef5
   /** Set a dimension for the simplicial complex. */
   void set_dimension(int dimension) {
     dimension_ = dimension;
@@ -1348,15 +1340,11 @@
    * @return a boolean value that is an implementation detail, and that the user is supposed to ignore
    * \pre Please check the simplex has no coface before removing it.
    * \exception std::invalid_argument In debug mode, if sh has children.
-<<<<<<< HEAD
    * \post Be aware that removing is shifting data in a flat_map (`initialize_filtration()` to be done).
    * \post Note that the dimension of the simplicial complex may be lower after calling `remove_maximal_simplex()`
    * than it was before. However, `upper_bond_dimension()` will return the old value, which remains a valid upper
    * bound. If you care, you can call `dimension()` to recompute the exact dimension.
-=======
-   * \post Be aware that removing is shifting data in a flat_map (initialize_filtration to be done).
    * \internal @return true if the leaf's branch has no other leaves (branch's children has been re-assigned), false otherwise.
->>>>>>> e0940ef5
    */
   bool remove_maximal_simplex(Simplex_handle sh) {
     // Guarantee the simplex has no children
@@ -1374,12 +1362,9 @@
       // Sibling is emptied : must be deleted, and its parent must point on his own Sibling
       child->oncles()->members().at(child->parent()).assign_children(child->oncles());
       delete child;
-<<<<<<< HEAD
       // dimension may need to be lowered
       dimension_to_be_lowered_ = true;
-=======
       return true;
->>>>>>> e0940ef5
     }
     return false;
   }
@@ -1414,13 +1399,6 @@
   typedef Simplex_tree<T...> ST;
   std::vector<typename ST::Vertex_handle> simplex;
   typename ST::Filtration_value fil;
-<<<<<<< HEAD
-  typename ST::Filtration_value max_fil = 0;
-  while (read_simplex(is, simplex, fil)) {
-    // read all simplices in the file as a list of vertices
-    if (max_fil < fil) {
-      max_fil = fil;
-=======
   int max_dim = -1;
   while (read_simplex(is, simplex, fil)) {
     // read all simplices in the file as a list of vertices
@@ -1428,17 +1406,12 @@
     int dim = static_cast<int> (simplex.size() - 1);
     if (max_dim < dim) {
       max_dim = dim;
->>>>>>> e0940ef5
     }
     // insert every simplex in the simplex tree
     st.insert_simplex(simplex, fil);
     simplex.clear();
   }
-<<<<<<< HEAD
-  st.set_filtration(max_fil);
-=======
   st.set_dimension(max_dim);
->>>>>>> e0940ef5
 
   return is;
 }
